use std::path::Path;

use globset::{Candidate, GlobBuilder, GlobMatcher};

use crate::error::Result;
use builtin::BUILTIN_MAPPINGS;
use ignored_suffixes::IgnoredSuffixes;

mod builtin;
pub mod ignored_suffixes;

fn make_glob_matcher(from: &str) -> Result<GlobMatcher> {
    let matcher = GlobBuilder::new(from)
        .case_insensitive(true)
        .literal_separator(true)
        .build()?
        .compile_matcher();
    Ok(matcher)
}

#[derive(Debug, Clone, Copy, PartialEq, Eq)]
#[non_exhaustive]
pub enum MappingTarget<'a> {
    /// For mapping a path to a specific syntax.
    MapTo(&'a str),

    /// For mapping a path (typically an extension-less file name) to an unknown
    /// syntax. This typically means later using the contents of the first line
    /// of the file to determine what syntax to use.
    MapToUnknown,

    /// For mapping a file extension (e.g. `*.conf`) to an unknown syntax. This
    /// typically means later using the contents of the first line of the file
    /// to determine what syntax to use. However, if a syntax handles a file
    /// name that happens to have the given file extension (e.g. `resolv.conf`),
    /// then that association will have higher precedence, and the mapping will
    /// be ignored.
    MapExtensionToUnknown,
}

#[derive(Debug, Clone, Default)]
pub struct SyntaxMapping<'a> {
    /// User-defined mappings at run time.
    ///
    /// Rules in front have precedence.
    custom_mappings: Vec<(GlobMatcher, MappingTarget<'a>)>,
    pub(crate) ignored_suffixes: IgnoredSuffixes<'a>,
}

impl<'a> SyntaxMapping<'a> {
    pub fn new() -> SyntaxMapping<'a> {
        Default::default()
    }

<<<<<<< HEAD
    pub fn builtin() -> SyntaxMapping<'a> {
        let mut mapping = Self::empty();
        mapping.insert("*.h", MappingTarget::MapTo("C++")).unwrap();
        mapping
            .insert(".clang-format", MappingTarget::MapTo("YAML"))
            .unwrap();
        mapping.insert("*.fs", MappingTarget::MapTo("F#")).unwrap();
        mapping
            .insert("build", MappingTarget::MapToUnknown)
            .unwrap();
        mapping
            .insert("**/.ssh/config", MappingTarget::MapTo("SSH Config"))
            .unwrap();
        mapping
            .insert(
                "**/bat/config",
                MappingTarget::MapTo("Bourne Again Shell (bash)"),
            )
            .unwrap();
        mapping
            .insert(
                "/etc/profile",
                MappingTarget::MapTo("Bourne Again Shell (bash)"),
            )
            .unwrap();
        mapping
            .insert(
                "os-release",
                MappingTarget::MapTo("Bourne Again Shell (bash)"),
            )
            .unwrap();
        mapping
            .insert("*.pac", MappingTarget::MapTo("JavaScript (Babel)"))
            .unwrap();
        mapping
            .insert("fish_history", MappingTarget::MapTo("YAML"))
            .unwrap();

        for glob in ["*.jsonl", "*.sarif"] {
            mapping.insert(glob, MappingTarget::MapTo("JSON")).unwrap();
        }

        // See #2151, https://nmap.org/book/nse-language.html
        mapping
            .insert("*.nse", MappingTarget::MapTo("Lua"))
            .unwrap();

        // See #1008
        mapping
            .insert("rails", MappingTarget::MapToUnknown)
            .unwrap();

        mapping
            .insert("Containerfile", MappingTarget::MapTo("Dockerfile"))
            .unwrap();

        mapping
            .insert("*.ksh", MappingTarget::MapTo("Bourne Again Shell (bash)"))
            .unwrap();

        // Nginx and Apache syntax files both want to style all ".conf" files
        // see #1131 and #1137
        mapping
            .insert("*.conf", MappingTarget::MapExtensionToUnknown)
            .unwrap();

        for glob in &[
            "/etc/nginx/**/*.conf",
            "/etc/nginx/sites-*/**/*",
            "nginx.conf",
            "mime.types",
        ] {
            mapping.insert(glob, MappingTarget::MapTo("nginx")).unwrap();
        }

        for glob in &[
            "/etc/apache2/**/*.conf",
            "/etc/apache2/sites-*/**/*",
            "httpd.conf",
        ] {
            mapping
                .insert(glob, MappingTarget::MapTo("Apache Conf"))
                .unwrap();
        }

        for glob in &[
            "**/systemd/**/*.conf",
            "**/systemd/**/*.example",
            "*.automount",
            "*.device",
            "*.dnssd",
            "*.link",
            "*.mount",
            "*.netdev",
            "*.network",
            "*.nspawn",
            "*.path",
            "*.service",
            "*.scope",
            "*.slice",
            "*.socket",
            "*.swap",
            "*.target",
            "*.timer",
        ] {
            mapping.insert(glob, MappingTarget::MapTo("INI")).unwrap();
        }

        // unix mail spool
        for glob in &["/var/spool/mail/*", "/var/mail/*"] {
            mapping.insert(glob, MappingTarget::MapTo("Email")).unwrap();
        }

        // pacman hooks
        mapping
            .insert("*.hook", MappingTarget::MapTo("INI"))
            .unwrap();

        mapping
            .insert("*.ron", MappingTarget::MapTo("Rust"))
            .unwrap();

        // Global git config files rooted in `$XDG_CONFIG_HOME/git/` or `$HOME/.config/git/`
        // See e.g. https://git-scm.com/docs/git-config#FILES
        match (
            std::env::var_os("XDG_CONFIG_HOME").filter(|val| !val.is_empty()),
            std::env::var_os("HOME")
                .filter(|val| !val.is_empty())
                .map(|home| Path::new(&home).join(".config")),
        ) {
            (Some(xdg_config_home), Some(default_config_home))
                if xdg_config_home == default_config_home => {
                insert_git_config_global(&mut mapping, &xdg_config_home);
            }
            (Some(xdg_config_home), Some(default_config_home)) /* else guard */ => {
                insert_git_config_global(&mut mapping, &xdg_config_home);
                insert_git_config_global(&mut mapping, &default_config_home);
            }
            (Some(config_home), None) => insert_git_config_global(&mut mapping, &config_home),
            (None, Some(config_home)) => insert_git_config_global(&mut mapping, &config_home),
            (None, None) => (),
        };

        fn insert_git_config_global(mapping: &mut SyntaxMapping, config_home: impl AsRef<Path>) {
            let git_config_path = config_home.as_ref().join("git");

            mapping
                .insert(
                    &git_config_path.join("config").to_string_lossy(),
                    MappingTarget::MapTo("Git Config"),
                )
                .ok();

            mapping
                .insert(
                    &git_config_path.join("ignore").to_string_lossy(),
                    MappingTarget::MapTo("Git Ignore"),
                )
                .ok();

            mapping
                .insert(
                    &git_config_path.join("attributes").to_string_lossy(),
                    MappingTarget::MapTo("Git Attributes"),
                )
                .ok();
        }
=======
    pub fn insert(&mut self, from: &str, to: MappingTarget<'a>) -> Result<()> {
        let matcher = make_glob_matcher(from)?;
        self.custom_mappings.push((matcher, to));
        Ok(())
    }
>>>>>>> 2086cd26

    /// Returns an iterator over all mappings. User-defined mappings are listed
    /// before builtin mappings; mappings in front have higher precedence.
    ///
    /// Builtin mappings' `GlobMatcher`s are lazily compiled.
    ///
    /// Note that this function only returns mappings that are valid under the
    /// current environment. For details see [`Self::builtin_mappings`].
    pub fn all_mappings(&self) -> impl Iterator<Item = (&GlobMatcher, &MappingTarget<'a>)> {
        self.custom_mappings()
            .iter()
            .map(|(matcher, target)| (matcher, target)) // as_ref
            .chain(
                // we need a map with a closure to "do" the lifetime variance
                // see: https://discord.com/channels/273534239310479360/1120124565591425034/1170543402870382653
                // also, clippy false positive:
                // see: https://github.com/rust-lang/rust-clippy/issues/9280
                #[allow(clippy::map_identity)]
                self.builtin_mappings().map(|rule| rule),
            )
    }

    /// Returns an iterator over all valid builtin mappings. Mappings in front
    /// have higher precedence.
    ///
    /// The `GlabMatcher`s are lazily compiled.
    ///
    /// Mappings that are invalid under the current environment (i.e. rule
    /// requires environment variable(s) that is unset, or the joined string
    /// after variable(s) replacement is not a valid glob expression) are
    /// ignored.
    pub fn builtin_mappings(
        &self,
    ) -> impl Iterator<Item = (&'static GlobMatcher, &'static MappingTarget<'static>)> {
        BUILTIN_MAPPINGS
            .iter()
            .filter_map(|(matcher, target)| matcher.as_ref().map(|glob| (glob, target)))
    }

    /// Returns all user-defined mappings.
    pub fn custom_mappings(&self) -> &[(GlobMatcher, MappingTarget<'a>)] {
        &self.custom_mappings
    }

    pub fn get_syntax_for(&self, path: impl AsRef<Path>) -> Option<MappingTarget<'a>> {
        // Try matching on the file name as-is.
        let candidate = Candidate::new(&path);
        let candidate_filename = path.as_ref().file_name().map(Candidate::new);
        for (glob, syntax) in self.all_mappings() {
            if glob.is_match_candidate(&candidate)
                || candidate_filename
                    .as_ref()
                    .map_or(false, |filename| glob.is_match_candidate(filename))
            {
                return Some(*syntax);
            }
        }
        // Try matching on the file name after removing an ignored suffix.
        let file_name = path.as_ref().file_name()?;
        self.ignored_suffixes
            .try_with_stripped_suffix(file_name, |stripped_file_name| {
                Ok(self.get_syntax_for(stripped_file_name))
            })
            .ok()?
    }

    pub fn insert_ignored_suffix(&mut self, suffix: &'a str) {
        self.ignored_suffixes.add_suffix(suffix);
    }
}

#[cfg(test)]
mod tests {
    use super::*;

    #[test]
    fn builtin_mappings_work() {
        let map = SyntaxMapping::new();

        assert_eq!(
            map.get_syntax_for("/path/to/build"),
            Some(MappingTarget::MapToUnknown)
        );
    }

    #[test]
    fn all_fixed_builtin_mappings_can_compile() {
        let map = SyntaxMapping::new();

        // collect call evaluates all lazy closures
        // fixed builtin mappings will panic if they fail to compile
        let _mappings = map.builtin_mappings().collect::<Vec<_>>();
    }

    #[test]
    fn builtin_mappings_matcher_only_compile_once() {
        let map = SyntaxMapping::new();

        let two_iterations: Vec<_> = (0..2)
            .map(|_| {
                // addresses of every matcher
                map.builtin_mappings()
                    .map(|(matcher, _)| matcher as *const _ as usize)
                    .collect::<Vec<_>>()
            })
            .collect();

        // if the matchers are only compiled once, their address should remain the same
        assert_eq!(two_iterations[0], two_iterations[1]);
    }

    #[test]
    fn custom_mappings_work() {
        let mut map = SyntaxMapping::new();
        map.insert("/path/to/Cargo.lock", MappingTarget::MapTo("TOML"))
            .ok();
        map.insert("/path/to/.ignore", MappingTarget::MapTo("Git Ignore"))
            .ok();

        assert_eq!(
            map.get_syntax_for("/path/to/Cargo.lock"),
            Some(MappingTarget::MapTo("TOML"))
        );
        assert_eq!(map.get_syntax_for("/path/to/other.lock"), None);

        assert_eq!(
            map.get_syntax_for("/path/to/.ignore"),
            Some(MappingTarget::MapTo("Git Ignore"))
        );
    }

    #[test]
    fn custom_mappings_override_builtin() {
        let mut map = SyntaxMapping::new();

        assert_eq!(
            map.get_syntax_for("/path/to/httpd.conf"),
            Some(MappingTarget::MapTo("Apache Conf"))
        );
        map.insert("httpd.conf", MappingTarget::MapTo("My Syntax"))
            .ok();
        assert_eq!(
            map.get_syntax_for("/path/to/httpd.conf"),
            Some(MappingTarget::MapTo("My Syntax"))
        );
    }

    #[test]
    fn custom_mappings_precedence() {
        let mut map = SyntaxMapping::new();

        map.insert("/path/to/foo", MappingTarget::MapTo("alpha"))
            .ok();
        map.insert("/path/to/foo", MappingTarget::MapTo("bravo"))
            .ok();
        assert_eq!(
            map.get_syntax_for("/path/to/foo"),
            Some(MappingTarget::MapTo("alpha"))
        );
    }
<<<<<<< HEAD

    #[test]
    /// verifies that SyntaxMapping::builtin() doesn't repeat `Glob`-based keys
    fn no_duplicate_builtin_keys() {
        let mappings = SyntaxMapping::builtin().mappings;
        for i in 0..mappings.len() {
            let tail = mappings[i + 1..].iter();
            let (dupl, _): (Vec<_>, Vec<_>) =
                tail.partition(|item| item.0.glob() == mappings[i].0.glob());

            // emit repeats on failure
            assert_eq!(
                dupl.len(),
                0,
                "Glob pattern `{}` mapped to multiple: {:?}",
                mappings[i].0.glob().glob(),
                {
                    let (_, mut dupl_targets): (Vec<GlobMatcher>, Vec<MappingTarget>) =
                        dupl.into_iter().cloned().unzip();
                    dupl_targets.push(mappings[i].1);
                },
            );
        }
    }
=======
>>>>>>> 2086cd26
}<|MERGE_RESOLUTION|>--- conflicted
+++ resolved
@@ -52,181 +52,11 @@
         Default::default()
     }
 
-<<<<<<< HEAD
-    pub fn builtin() -> SyntaxMapping<'a> {
-        let mut mapping = Self::empty();
-        mapping.insert("*.h", MappingTarget::MapTo("C++")).unwrap();
-        mapping
-            .insert(".clang-format", MappingTarget::MapTo("YAML"))
-            .unwrap();
-        mapping.insert("*.fs", MappingTarget::MapTo("F#")).unwrap();
-        mapping
-            .insert("build", MappingTarget::MapToUnknown)
-            .unwrap();
-        mapping
-            .insert("**/.ssh/config", MappingTarget::MapTo("SSH Config"))
-            .unwrap();
-        mapping
-            .insert(
-                "**/bat/config",
-                MappingTarget::MapTo("Bourne Again Shell (bash)"),
-            )
-            .unwrap();
-        mapping
-            .insert(
-                "/etc/profile",
-                MappingTarget::MapTo("Bourne Again Shell (bash)"),
-            )
-            .unwrap();
-        mapping
-            .insert(
-                "os-release",
-                MappingTarget::MapTo("Bourne Again Shell (bash)"),
-            )
-            .unwrap();
-        mapping
-            .insert("*.pac", MappingTarget::MapTo("JavaScript (Babel)"))
-            .unwrap();
-        mapping
-            .insert("fish_history", MappingTarget::MapTo("YAML"))
-            .unwrap();
-
-        for glob in ["*.jsonl", "*.sarif"] {
-            mapping.insert(glob, MappingTarget::MapTo("JSON")).unwrap();
-        }
-
-        // See #2151, https://nmap.org/book/nse-language.html
-        mapping
-            .insert("*.nse", MappingTarget::MapTo("Lua"))
-            .unwrap();
-
-        // See #1008
-        mapping
-            .insert("rails", MappingTarget::MapToUnknown)
-            .unwrap();
-
-        mapping
-            .insert("Containerfile", MappingTarget::MapTo("Dockerfile"))
-            .unwrap();
-
-        mapping
-            .insert("*.ksh", MappingTarget::MapTo("Bourne Again Shell (bash)"))
-            .unwrap();
-
-        // Nginx and Apache syntax files both want to style all ".conf" files
-        // see #1131 and #1137
-        mapping
-            .insert("*.conf", MappingTarget::MapExtensionToUnknown)
-            .unwrap();
-
-        for glob in &[
-            "/etc/nginx/**/*.conf",
-            "/etc/nginx/sites-*/**/*",
-            "nginx.conf",
-            "mime.types",
-        ] {
-            mapping.insert(glob, MappingTarget::MapTo("nginx")).unwrap();
-        }
-
-        for glob in &[
-            "/etc/apache2/**/*.conf",
-            "/etc/apache2/sites-*/**/*",
-            "httpd.conf",
-        ] {
-            mapping
-                .insert(glob, MappingTarget::MapTo("Apache Conf"))
-                .unwrap();
-        }
-
-        for glob in &[
-            "**/systemd/**/*.conf",
-            "**/systemd/**/*.example",
-            "*.automount",
-            "*.device",
-            "*.dnssd",
-            "*.link",
-            "*.mount",
-            "*.netdev",
-            "*.network",
-            "*.nspawn",
-            "*.path",
-            "*.service",
-            "*.scope",
-            "*.slice",
-            "*.socket",
-            "*.swap",
-            "*.target",
-            "*.timer",
-        ] {
-            mapping.insert(glob, MappingTarget::MapTo("INI")).unwrap();
-        }
-
-        // unix mail spool
-        for glob in &["/var/spool/mail/*", "/var/mail/*"] {
-            mapping.insert(glob, MappingTarget::MapTo("Email")).unwrap();
-        }
-
-        // pacman hooks
-        mapping
-            .insert("*.hook", MappingTarget::MapTo("INI"))
-            .unwrap();
-
-        mapping
-            .insert("*.ron", MappingTarget::MapTo("Rust"))
-            .unwrap();
-
-        // Global git config files rooted in `$XDG_CONFIG_HOME/git/` or `$HOME/.config/git/`
-        // See e.g. https://git-scm.com/docs/git-config#FILES
-        match (
-            std::env::var_os("XDG_CONFIG_HOME").filter(|val| !val.is_empty()),
-            std::env::var_os("HOME")
-                .filter(|val| !val.is_empty())
-                .map(|home| Path::new(&home).join(".config")),
-        ) {
-            (Some(xdg_config_home), Some(default_config_home))
-                if xdg_config_home == default_config_home => {
-                insert_git_config_global(&mut mapping, &xdg_config_home);
-            }
-            (Some(xdg_config_home), Some(default_config_home)) /* else guard */ => {
-                insert_git_config_global(&mut mapping, &xdg_config_home);
-                insert_git_config_global(&mut mapping, &default_config_home);
-            }
-            (Some(config_home), None) => insert_git_config_global(&mut mapping, &config_home),
-            (None, Some(config_home)) => insert_git_config_global(&mut mapping, &config_home),
-            (None, None) => (),
-        };
-
-        fn insert_git_config_global(mapping: &mut SyntaxMapping, config_home: impl AsRef<Path>) {
-            let git_config_path = config_home.as_ref().join("git");
-
-            mapping
-                .insert(
-                    &git_config_path.join("config").to_string_lossy(),
-                    MappingTarget::MapTo("Git Config"),
-                )
-                .ok();
-
-            mapping
-                .insert(
-                    &git_config_path.join("ignore").to_string_lossy(),
-                    MappingTarget::MapTo("Git Ignore"),
-                )
-                .ok();
-
-            mapping
-                .insert(
-                    &git_config_path.join("attributes").to_string_lossy(),
-                    MappingTarget::MapTo("Git Attributes"),
-                )
-                .ok();
-        }
-=======
     pub fn insert(&mut self, from: &str, to: MappingTarget<'a>) -> Result<()> {
         let matcher = make_glob_matcher(from)?;
         self.custom_mappings.push((matcher, to));
         Ok(())
     }
->>>>>>> 2086cd26
 
     /// Returns an iterator over all mappings. User-defined mappings are listed
     /// before builtin mappings; mappings in front have higher precedence.
@@ -387,31 +217,4 @@
             Some(MappingTarget::MapTo("alpha"))
         );
     }
-<<<<<<< HEAD
-
-    #[test]
-    /// verifies that SyntaxMapping::builtin() doesn't repeat `Glob`-based keys
-    fn no_duplicate_builtin_keys() {
-        let mappings = SyntaxMapping::builtin().mappings;
-        for i in 0..mappings.len() {
-            let tail = mappings[i + 1..].iter();
-            let (dupl, _): (Vec<_>, Vec<_>) =
-                tail.partition(|item| item.0.glob() == mappings[i].0.glob());
-
-            // emit repeats on failure
-            assert_eq!(
-                dupl.len(),
-                0,
-                "Glob pattern `{}` mapped to multiple: {:?}",
-                mappings[i].0.glob().glob(),
-                {
-                    let (_, mut dupl_targets): (Vec<GlobMatcher>, Vec<MappingTarget>) =
-                        dupl.into_iter().cloned().unzip();
-                    dupl_targets.push(mappings[i].1);
-                },
-            );
-        }
-    }
-=======
->>>>>>> 2086cd26
 }