--- conflicted
+++ resolved
@@ -453,17 +453,13 @@
 
             let mut highlighted_line = highlighter_from_set
                 .highlighter
-<<<<<<< HEAD
-                .highlight_line(&line, highlighter_from_set.syntax_set)?
-=======
-                .highlight(for_highlighting, highlighter_from_set.syntax_set);
+                .highlight_line(for_highlighting, highlighter_from_set.syntax_set)?;
 
             if too_long {
                 highlighted_line[0].1 = &line;
             }
 
             highlighted_line
->>>>>>> 719248f1
         };
 
         if out_of_range {
