--- conflicted
+++ resolved
@@ -28,17 +28,13 @@
     pub syntax_set: &'a SyntaxSet,
 }
 
-<<<<<<< HEAD
 // Compress for size of ~700 kB instead of ~4600 kB at the cost of ~30% longer deserialization time
 pub(crate) const COMPRESS_SYNTAXES: bool = true;
 
 // Compress for size of ~20 kB instead of ~200 kB at the cost of ~30% longer deserialization time
 pub(crate) const COMPRESS_THEMES: bool = true;
 
-const IGNORED_SUFFIXES: [&str; 10] = [
-=======
 const IGNORED_SUFFIXES: [&str; 13] = [
->>>>>>> d935ea1c
     // Editor etc backups
     "~",
     ".bak",
