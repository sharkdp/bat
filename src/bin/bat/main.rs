#![deny(unsafe_code)]

mod app;
mod assets;
mod clap_app;
mod config;
mod directories;
mod input;

use std::collections::{HashMap, HashSet};
use std::fmt::Write as _;
use std::io;
use std::io::{BufReader, Write};
use std::path::Path;
use std::process;

use bat::theme::DetectColorScheme;
use nu_ansi_term::Color::Green;
use nu_ansi_term::Style;

use crate::{
    app::App,
    config::{config_file, generate_config_file},
};

#[cfg(feature = "bugreport")]
use crate::config::system_config_file;

use assets::{assets_from_cache_or_binary, clear_assets};
use directories::PROJECT_DIRS;
use globset::GlobMatcher;

use bat::{
    config::Config,
    controller::Controller,
    error::*,
    input::Input,
    style::{StyleComponent, StyleComponents},
    theme::{color_scheme, default_theme, ColorScheme},
    MappingTarget, PagingMode,
};

const THEME_PREVIEW_DATA: &[u8] = include_bytes!("../../../assets/theme_preview.rs");

#[cfg(feature = "build-assets")]
fn build_assets(matches: &clap::ArgMatches, config_dir: &Path, cache_dir: &Path) -> Result<()> {
    let source_dir = matches
        .get_one::<String>("source")
        .map(Path::new)
        .unwrap_or_else(|| config_dir);

    bat::assets::build(
        source_dir,
        !matches.get_flag("blank"),
        matches.get_flag("acknowledgements"),
        cache_dir,
        clap::crate_version!(),
    )
}

fn run_cache_subcommand(
    matches: &clap::ArgMatches,
    #[cfg(feature = "build-assets")] config_dir: &Path,
    default_cache_dir: &Path,
) -> Result<()> {
    let cache_dir = matches
        .get_one::<String>("target")
        .map(Path::new)
        .unwrap_or_else(|| default_cache_dir);

    if matches.get_flag("build") {
        #[cfg(feature = "build-assets")]
        build_assets(matches, config_dir, cache_dir)?;
        #[cfg(not(feature = "build-assets"))]
        println!("bat has been built without the 'build-assets' feature. The 'cache --build' option is not available.");
    } else if matches.get_flag("clear") {
        clear_assets(cache_dir);
    }

    Ok(())
}

fn get_syntax_mapping_to_paths<'r, 't, I>(mappings: I) -> HashMap<&'t str, Vec<String>>
where
    I: IntoIterator<Item = (&'r GlobMatcher, &'r MappingTarget<'t>)>,
    't: 'r, // target text outlives rule
{
    let mut map = HashMap::new();
    for mapping in mappings {
        if let (matcher, MappingTarget::MapTo(s)) = mapping {
            let globs = map.entry(*s).or_insert_with(Vec::new);
            globs.push(matcher.glob().glob().into());
        }
    }
    map
}

pub fn get_languages(config: &Config, cache_dir: &Path) -> Result<String> {
    let mut result: String = String::new();

    let assets = assets_from_cache_or_binary(config.use_custom_assets, cache_dir)?;
    let mut languages = assets
        .get_syntaxes()?
        .iter()
        .filter(|syntax| !syntax.hidden && !syntax.file_extensions.is_empty())
        .cloned()
        .collect::<Vec<_>>();

    // Handling of file-extension conflicts, see issue #1076
    for lang in &mut languages {
        let lang_name = lang.name.clone();
        lang.file_extensions.retain(|extension| {
            // The 'extension' variable is not certainly a real extension.
            //
            // Skip if 'extension' starts with '.', likely a hidden file like '.vimrc'
            // Also skip if the 'extension' contains another real extension, likely
            // that is a full match file name like 'CMakeLists.txt' and 'Cargo.lock'
            if extension.starts_with('.') || Path::new(extension).extension().is_some() {
                return true;
            }

            let test_file = Path::new("test").with_extension(extension);
            let syntax_in_set = assets.get_syntax_for_path(test_file, &config.syntax_mapping);
            matches!(syntax_in_set, Ok(syntax_in_set) if syntax_in_set.syntax.name == lang_name)
        });
    }

    languages.sort_by_key(|lang| lang.name.to_uppercase());

    let configured_languages = get_syntax_mapping_to_paths(config.syntax_mapping.all_mappings());

    for lang in &mut languages {
        if let Some(additional_paths) = configured_languages.get(lang.name.as_str()) {
            lang.file_extensions
                .extend(additional_paths.iter().cloned());
        }
    }

    if config.loop_through {
        for lang in languages {
            writeln!(result, "{}:{}", lang.name, lang.file_extensions.join(",")).ok();
        }
    } else {
        let longest = languages
            .iter()
            .map(|syntax| syntax.name.len())
            .max()
            .unwrap_or(32); // Fallback width if they have no language definitions.

        let comma_separator = ", ";
        let separator = " ";
        // Line-wrapping for the possible file extension overflow.
        let desired_width = config.term_width - longest - separator.len();

        let style = if config.colored_output {
            Green.normal()
        } else {
            Style::default()
        };

        for lang in languages {
            write!(result, "{:width$}{}", lang.name, separator, width = longest).ok();

            // Number of characters on this line so far, wrap before `desired_width`
            let mut num_chars = 0;

            let mut extension = lang.file_extensions.iter().peekable();
            while let Some(word) = extension.next() {
                // If we can't fit this word in, then create a line break and align it in.
                let new_chars = word.len() + comma_separator.len();
                if num_chars + new_chars >= desired_width {
                    num_chars = 0;
                    write!(result, "\n{:width$}{}", "", separator, width = longest).ok();
                }

                num_chars += new_chars;
                write!(result, "{}", style.paint(&word[..])).ok();
                if extension.peek().is_some() {
                    result += comma_separator;
                }
            }
            result += "\n";
        }
    }

    Ok(result)
}

fn theme_preview_file<'a>() -> Input<'a> {
    Input::from_reader(Box::new(BufReader::new(THEME_PREVIEW_DATA)))
}

pub fn list_themes(
    cfg: &Config,
    config_dir: &Path,
    cache_dir: &Path,
    detect_color_scheme: DetectColorScheme,
) -> Result<()> {
    let assets = assets_from_cache_or_binary(cfg.use_custom_assets, cache_dir)?;
    let mut config = cfg.clone();
    let mut style = HashSet::new();
    style.insert(StyleComponent::Plain);
    config.language = Some("Rust");
    config.style_components = StyleComponents(style);

    let stdout = io::stdout();
    let mut stdout = stdout.lock();

    let default_theme_name = default_theme(color_scheme(detect_color_scheme).unwrap_or_default());
    for theme in assets.themes() {
<<<<<<< HEAD
        let default_theme_info = if default_theme_name == theme {
=======
        let default_theme_info = if !config.loop_through && default_theme == theme {
>>>>>>> 517ddd8e
            " (default)"
        } else if default_theme(ColorScheme::Dark) == theme {
            " (default dark)"
        } else if default_theme(ColorScheme::Light) == theme {
            " (default light)"
        } else {
            ""
        };
        if config.colored_output {
            writeln!(
                stdout,
                "Theme: {}{}\n",
                Style::new().bold().paint(theme.to_string()),
                default_theme_info
            )?;
            config.theme = theme.to_string();
            Controller::new(&config, &assets)
                .run(vec![theme_preview_file()], None)
                .ok();
            writeln!(stdout)?;
        } else {
            writeln!(stdout, "{theme}{default_theme_info}")?;
        }
    }

    if config.colored_output {
        writeln!(
            stdout,
            "Further themes can be installed to '{}', \
            and are added to the cache with `bat cache --build`. \
            For more information, see:\n\n  \
            https://github.com/sharkdp/bat#adding-new-themes",
            config_dir.join("themes").to_string_lossy()
        )?;
    }

    Ok(())
}

fn set_terminal_title_to(new_terminal_title: String) {
    let osc_command_for_setting_terminal_title = "\x1b]0;";
    let osc_end_command = "\x07";
    print!("{osc_command_for_setting_terminal_title}{new_terminal_title}{osc_end_command}");
    io::stdout().flush().unwrap();
}

fn get_new_terminal_title(inputs: &Vec<Input>) -> String {
    let mut new_terminal_title = "bat: ".to_string();
    for (index, input) in inputs.iter().enumerate() {
        new_terminal_title += input.description().title();
        if index < inputs.len() - 1 {
            new_terminal_title += ", ";
        }
    }
    new_terminal_title
}

fn run_controller(inputs: Vec<Input>, config: &Config, cache_dir: &Path) -> Result<bool> {
    let assets = assets_from_cache_or_binary(config.use_custom_assets, cache_dir)?;
    let controller = Controller::new(config, &assets);
    if config.paging_mode != PagingMode::Never && config.set_terminal_title {
        set_terminal_title_to(get_new_terminal_title(&inputs));
    }
    controller.run(inputs, None)
}

#[cfg(feature = "bugreport")]
fn invoke_bugreport(app: &App, cache_dir: &Path) {
    use bugreport::{bugreport, collector::*, format::Markdown};
    let pager = bat::config::get_pager_executable(
        app.matches.get_one::<String>("pager").map(|s| s.as_str()),
    )
    .unwrap_or_else(|| "less".to_owned()); // FIXME: Avoid non-canonical path to "less".

    let mut custom_assets_metadata = cache_dir.to_path_buf();
    custom_assets_metadata.push("metadata.yaml");

    let mut report = bugreport!()
        .info(SoftwareVersion::default())
        .info(OperatingSystem::default())
        .info(CommandLine::default())
        .info(EnvironmentVariables::list(&[
            "BAT_CACHE_PATH",
            "BAT_CONFIG_PATH",
            "BAT_OPTS",
            "BAT_PAGER",
            "BAT_PAGING",
            "BAT_STYLE",
            "BAT_TABS",
            "BAT_THEME",
            "COLORTERM",
            "LANG",
            "LC_ALL",
            "LESS",
            "MANPAGER",
            "NO_COLOR",
            "PAGER",
            "SHELL",
            "TERM",
            "XDG_CACHE_HOME",
            "XDG_CONFIG_HOME",
        ]))
        .info(FileContent::new("System Config file", system_config_file()))
        .info(FileContent::new("Config file", config_file()))
        .info(FileContent::new(
            "Custom assets metadata",
            custom_assets_metadata,
        ))
        .info(DirectoryEntries::new("Custom assets", cache_dir))
        .info(CompileTimeInformation::default());

    #[cfg(feature = "paging")]
    if let Ok(resolved_path) = grep_cli::resolve_binary(pager) {
        report = report.info(CommandOutput::new(
            "Less version",
            resolved_path,
            &["--version"],
        ))
    };

    report.print::<Markdown>();
}

/// Returns `Err(..)` upon fatal errors. Otherwise, returns `Ok(true)` on full success and
/// `Ok(false)` if any intermediate errors occurred (were printed).
fn run() -> Result<bool> {
    let app = App::new()?;
    let config_dir = PROJECT_DIRS.config_dir();
    let cache_dir = PROJECT_DIRS.cache_dir();

    if app.matches.get_flag("diagnostic") {
        #[cfg(feature = "bugreport")]
        invoke_bugreport(&app, cache_dir);
        #[cfg(not(feature = "bugreport"))]
        println!("bat has been built without the 'bugreport' feature. The '--diagnostic' option is not available.");
        return Ok(true);
    }

    match app.matches.subcommand() {
        Some(("cache", cache_matches)) => {
            // If there is a file named 'cache' in the current working directory,
            // arguments for subcommand 'cache' are not mandatory.
            // If there are non-zero arguments, execute the subcommand cache, else, open the file cache.
            if cache_matches.args_present() {
                run_cache_subcommand(
                    cache_matches,
                    #[cfg(feature = "build-assets")]
                    config_dir,
                    cache_dir,
                )?;
                Ok(true)
            } else {
                let inputs = vec![Input::ordinary_file("cache")];
                let config = app.config(&inputs)?;

                run_controller(inputs, &config, cache_dir)
            }
        }
        _ => {
            let inputs = app.inputs()?;
            let config = app.config(&inputs)?;

            if app.matches.get_flag("list-languages") {
                let languages: String = get_languages(&config, cache_dir)?;
                let inputs: Vec<Input> = vec![Input::from_reader(Box::new(languages.as_bytes()))];
                let plain_config = Config {
                    style_components: StyleComponents::new(StyleComponent::Plain.components(false)),
                    paging_mode: PagingMode::QuitIfOneScreen,
                    ..Default::default()
                };
                run_controller(inputs, &plain_config, cache_dir)
            } else if app.matches.get_flag("list-themes") {
                list_themes(&config, config_dir, cache_dir, DetectColorScheme::default())?;
                Ok(true)
            } else if app.matches.get_flag("config-file") {
                println!("{}", config_file().to_string_lossy());
                Ok(true)
            } else if app.matches.get_flag("generate-config-file") {
                generate_config_file()?;
                Ok(true)
            } else if app.matches.get_flag("config-dir") {
                writeln!(io::stdout(), "{}", config_dir.to_string_lossy())?;
                Ok(true)
            } else if app.matches.get_flag("cache-dir") {
                writeln!(io::stdout(), "{}", cache_dir.to_string_lossy())?;
                Ok(true)
            } else if app.matches.get_flag("acknowledgements") {
                writeln!(io::stdout(), "{}", bat::assets::get_acknowledgements())?;
                Ok(true)
            } else {
                run_controller(inputs, &config, cache_dir)
            }
        }
    }
}

fn main() {
    let result = run();

    match result {
        Err(error) => {
            let stderr = std::io::stderr();
            default_error_handler(&error, &mut stderr.lock());
            process::exit(1);
        }
        Ok(false) => {
            process::exit(1);
        }
        Ok(true) => {
            process::exit(0);
        }
    }
}<|MERGE_RESOLUTION|>--- conflicted
+++ resolved
@@ -208,11 +208,7 @@
 
     let default_theme_name = default_theme(color_scheme(detect_color_scheme).unwrap_or_default());
     for theme in assets.themes() {
-<<<<<<< HEAD
-        let default_theme_info = if default_theme_name == theme {
-=======
-        let default_theme_info = if !config.loop_through && default_theme == theme {
->>>>>>> 517ddd8e
+        let default_theme_info = if !config.loop_through && default_theme_name == theme {
             " (default)"
         } else if default_theme(ColorScheme::Dark) == theme {
             " (default dark)"
