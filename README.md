--- conflicted
+++ resolved
@@ -37,14 +37,8 @@
 
 ### From source
 
-<<<<<<< HEAD
 If you want to build to compile `bat` from source, you need Rust 1.24 or higher.
-Make sure that you have the devel-version of libopenssl installed (see instructions
-[here](https://github.com/sfackler/rust-openssl)). You can then use `cargo` to build everything:
-=======
-If you want to build to compile `bat` from source, you need Rust 1.22 or higher.
 You can then use `cargo` to build everything:
->>>>>>> 92aa2b54
 
 ``` bash
 cargo install bat
