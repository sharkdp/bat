--- conflicted
+++ resolved
@@ -395,16 +395,6 @@
       id: vars
       shell: bash
       run: |
-<<<<<<< HEAD
-        # toolchain
-        TOOLCHAIN="nightly" ## default to "nightly" toolchain
-        # * use requested TOOLCHAIN if specified
-        if [ -n "${{ matrix.job.toolchain }}" ]; then TOOLCHAIN="${{ matrix.job.toolchain }}" ; fi
-        # * use requested TOOLCHAIN if specified
-        if [ -n "${{ matrix.job.toolchain }}" ]; then TOOLCHAIN="${{ matrix.job.toolchain }}" ; fi
-        echo ::set-output name=TOOLCHAIN::${TOOLCHAIN}
-=======
->>>>>>> caf07438
         # target-specific options
         # * CODECOV_FLAGS
         CODECOV_FLAGS=$( echo "${{ matrix.job.os }}" | sed 's/[^[:alnum:]]/_/g' )
