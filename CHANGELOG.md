--- conflicted
+++ resolved
@@ -6,13 +6,10 @@
 - `bat --squeeze-blank`/`bat -s` will now squeeze consecutive empty lines, see #1441 (@eth-p) and #2665 (@einfachIrgendwer0815)
 - `bat --squeeze-limit` to set the maximum number of empty consecutive when using `--squeeze-blank`, see #1441 (@eth-p) and #2665 (@einfachIrgendwer0815)
 - `PrettyPrinter::squeeze_empty_lines` to support line squeezing for bat as a library, see #1441 (@eth-p) and #2665 (@einfachIrgendwer0815)
-<<<<<<< HEAD
-- Support negative relative line ranges, e.g. `bat -r :-10` / `bat -r='-10:'`, see #3068 (@ajesipow)
-=======
 - Syntax highlighting for JavaScript files that start with `#!/usr/bin/env bun` #2913 (@sharunkumar)
 - `bat --strip-ansi={never,always,auto}` to remove ANSI escape sequences from bat's input, see #2999 (@eth-p)
 - Add or remove individual style components without replacing all styles #2929 (@eth-p)
->>>>>>> b662fec2
+- Support negative relative line ranges, e.g. `bat -r :-10` / `bat -r='-10:'`, see #3068 (@ajesipow)
 
 ## Bugfixes
 
