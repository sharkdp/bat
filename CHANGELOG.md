--- conflicted
+++ resolved
@@ -131,11 +131,8 @@
 
 ## Themes
 
-<<<<<<< HEAD
 - added Base2Tone duotone themes #3067 (@atelierbram)
-=======
 - Patched/improved themes for better Manpage syntax highlighting support, see #2994 (@keith-hall).
->>>>>>> 91c95d8b
 
 ## `bat` as a library
 
