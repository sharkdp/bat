# unreleased

## Features

<<<<<<< HEAD
=======
## Bugfixes

- Fix negative values of N not being parsed in <N:M> line ranges without `=` flag value separator, see #3442 (@lmmx)

## Other
- Improve README documentation on pager options passed to less, see #3443 (@injust)

- Use more robust approach to escaping in Bash completions, see #3448 (@akinomyoga)

## Syntaxes

## Themes

## `bat` as a library

# v0.26.0

## Features
>>>>>>> 4e13c3eb
- Add build for windows/ARM64 platform. #3190 (@alcroito)
- Add paging to `--list-themes`, see PR #3239 (@einfachIrgendwer0815)
- Support negative relative line ranges, e.g. `bat -r :-10` / `bat -r='-10:'`, see #3068 (@ajesipow)
- Support context in line ranges, e.g. `bat -r 30::5` /  `bat -r 30:40:5`, see #3345 (@cavanaug)
- Add built-in 'minus' pager, e.g. `bat --pager=builtin` see PR #3402 (@academician)
<<<<<<< HEAD
- Add paging to '-h' and '--help' see PR #3432 (@MuntasirSZN)
- Syntax highlighting for typescript code blocks within Markdown files, see #3435 (@MuntasirSZN)
=======
>>>>>>> 4e13c3eb

## Bugfixes

- Fix UTF-8 BOM not being stripped for syntax detection, see #3314 (@krikera)
- Fix `BAT_THEME_DARK` and `BAT_THEME_LIGHT` being ignored, see issue #3171 and PR #3168 (@bash)
- Prevent `--list-themes` from outputting default theme info to stdout when it is piped, see #3189 (@einfachIrgendwer0815)
- Rename some submodules to fix Dependabot submodule updates, see issue #3198 and PR #3201 (@victor-gp)
- Make highlight tests fail when new syntaxes don't have fixtures PR #3255 (@dan-hipschman)
- Fix crash for multibyte characters in file path, see issue #3230 and PR #3245 (@HSM95)
- Add missing mappings for various bash/zsh files, see PR #3262 (@AdamGaskins)
- Send all bat errors to stderr by default, see #3336 (@JerryImMouse)
- Make --map-syntax target case insensitive to match --language, see #3206 (@keith-hall)
- Correctly determine the end of the line in UTF16LE/BE input #3369 (@keith-hall)
- `--style=changes` no longer prints a two-space indent when the file is unmodified, see issue #2710 and PR #3406 (@jyn514)
- Add missing shell completions, see #3411 (@keith-hall)
- Execute help/version/diagnostic commands even with invalid config/arguments present, see #3414 (@keith-hall)
- Fixed line numbers (`-n`) and style components not printing when piping output, see issue #2935 and PR #3438 (@lmmx)

## Other

- Update base16 README links to community driven base16 work #2871 (@JamyGolden)
- Work around build failures when building `bat` from vendored sources #3179 (@dtolnay)
- CICD: Stop building for x86_64-pc-windows-gnu which fails #3261 (Enselic)
- CICD: replace windows-2019 runners with windows-2025 #3339 (@cyqsimon)
- Build script: replace string-based codegen with quote-based codegen #3340 (@cyqsimon)
- Improve code coverage of `--list-languages` parameter #2942 (@sblondon)
- Only start offload worker thread when there's more than 1 core #2956 (@cyqsimon)
- Update terminal-colorsaurus (the library used for dark/light detection) to 1.0, see #3347 (@bash)
- Update console dependency to 0.16, see #3351 (@musicinmybrain)
- Fixed some typos #3244 (@ssbarnea)
- Update onig_sys dependency to 69.9.1 to fix a gcc build failure #3400 (@CosmicHorrorDev)
- Add a cargo feature (`vendored-libgit2`) to build with vendored libgit2 version without depending on the system's one #3426 (@0x61nas)
- Update syntect dependency to v5.3.0 to fix a few minor bugs, see #3410 (@keith-hall)

## Syntaxes

- Add syntax mapping for `paru` configuration files #3182 (@cyqsimon)
- Add support for [Idris 2 programming language](https://www.idris-lang.org/) #3150 (@buzden)
- Add syntax mapping for `nix`'s '`flake.lock` lockfiles #3196 (@odilf)
- Improvements to CSV/TSV highlighting, with autodetection of delimiter and support for TSV files, see #3186 (@keith-
- Improve (Sys)log error highlighting, see #3205 (@keith-hall)
- Map `ndjson` extension to JSON syntax, see #3209 (@keith-hall)
- Map files with `csproj`, `vbproj`, `props` and `targets` extensions to XML syntax, see #3213 (@keith-hall)
- Add debsources syntax to highlight `/etc/apt/sources.list` files, see #3215 (@keith-hall)
- Add syntax definition and test file for GDScript highlighting, see #3236 (@chetanjangir0)
- Add syntax test file for Odin highlighting, see #3241 (@chetanjangir0)
- Update quadlet syntax mapping rules to cover quadlets in subdirectories #3299 (@cyqsimon)
- Add syntax Typst #3300 (@cskeeters)
- Map `.mill` files to Scala syntax for Mill build tool configuration files #3311 (@krikera)
- Add syntax highlighting for VHDL, see #3337 (@JerryImMouse)
- Add syntax mapping for certbot certificate configuration #3338 (@cyqsimon)
- Update Lean syntax from Lean 3 to Lean 4 #3322 (@YDX-2147483647)
- Map `.flatpakref` and `.flatpakrepo` files to INI syntax #3353 (@Ferenc-)
- Update hosts syntax #3368 (@keith-hall)
- Map `.kshrc` files to Bash syntax #3364 (@ritoban23)
- Map `/var/log/dmesg` files to Syslog syntax #3412 (@keith-hall)
- Add syntax definition and test file for Go modules(`go.mod` and `go.sum`) highlighting, see #3424 (@DarkMatter-999)
- Syntax highlighting for typescript code blocks within Markdown files, see #3435 (@MuntasirSZN)

## Themes

- Add Catppuccin, see #3317 (@SchweGELBin)
- Updated Catppuccin, see #3333 (@SchweGELBin)
- Updated gruvbox, see #3372 (@Nicholas42)
- Updated GitHub theme, see #3382 (@CosmicHorrorDev)
- Updated ANSI theme to highlight JSON object keys differently from values, see #3413 (@keith-hall)

# v0.25.0

## Features

- Set terminal title to file names when Paging is not Paging::Never #2807 (@Oliver-Looney)
- `bat --squeeze-blank`/`bat -s` will now squeeze consecutive empty lines, see #1441 (@eth-p) and #2665 (@einfachIrgendwer0815)
- `bat --squeeze-limit` to set the maximum number of empty consecutive when using `--squeeze-blank`, see #1441 (@eth-p) and #2665 (@einfachIrgendwer0815)
- `PrettyPrinter::squeeze_empty_lines` to support line squeezing for bat as a library, see #1441 (@eth-p) and #2665 (@einfachIrgendwer0815)
- Syntax highlighting for JavaScript files that start with `#!/usr/bin/env bun` #2913 (@sharunkumar)
- `bat --strip-ansi={never,always,auto}` to remove ANSI escape sequences from bat's input, see #2999 (@eth-p)
- Add or remove individual style components without replacing all styles #2929 (@eth-p)
- Automatically choose theme based on the terminal's color scheme, see #2896 (@bash)
- Add option `--binary=as-text` for printing binary content, see issue #2974 and PR #2976 (@einfachIrgendwer0815)
- Make shell completions available via `--completion <shell>`, see issue #2057 and PR #3126 (@einfachIrgendwer0815)
- Syntax highlighting for puppet code blocks within Markdown files, see #3152 (@liliwilson)

## Bugfixes

- Fix long file name wrapping in header, see #2835 (@FilipRazek)
- Fix `NO_COLOR` support, see #2767 (@acuteenvy)
- Fix handling of inputs with OSC ANSI escape sequences, see #2541 and #2544 (@eth-p)
- Fix handling of inputs with combined ANSI color and attribute sequences, see #2185 and #2856 (@eth-p)
- Fix panel width when line 10000 wraps, see #2854 (@eth-p)
- Fix compile issue of `time` dependency caused by standard library regression #3045 (@cyqsimon)
- Fix override behavior of --plain and --paging, see issue #2731 and PR #3108 (@einfachIrgendwer0815)
- Fix bugs in `$LESSOPEN` support, see #2805 (@Anomalocaridid)

## Other

- Upgrade to Rust 2021 edition #2748 (@cyqsimon)
- Refactor and cleanup build script #2756 (@cyqsimon)
- Checks changelog has been written to for PRs in CI #2766 (@cyqsimon)
  - Use GitHub API to get correct PR submitter #2791 (@cyqsimon)
- Minor benchmark script improvements #2768 (@cyqsimon)
- Update Arch Linux package URL in README files #2779 (@brunobell)
- Update and improve `zsh` completion, see #2772 (@okapia)
- More extensible syntax mapping mechanism #2755 (@cyqsimon)
- Use proper Architecture for Debian packages built for musl, see #2811 (@Enselic)
- Pull in fix for unsafe-libyaml security advisory, see #2812 (@dtolnay)
- Update git-version dependency to use Syn v2, see #2816 (@dtolnay)
- Update git2 dependency to v0.18.2, see #2852 (@eth-p)
- Improve performance when color output disabled, see #2397 and #2857 (@eth-p)
- Relax syntax mapping rule restrictions to allow brace expansion #2865 (@cyqsimon)
- Apply clippy fixes #2864 (@cyqsimon)
- Faster startup by offloading glob matcher building to a worker thread #2868 (@cyqsimon)
- Display which theme is the default one in basic output (no colors), see #2937 (@sblondon)
- Display which theme is the default one in colored output, see #2838 (@sblondon)
- Add aarch64-apple-darwin ("Apple Silicon") binary tarballs to releases, see #2967 (@someposer)
- Update the Lisp syntax, see #2970 (@ccqpein)
- Use bat's ANSI iterator during tab expansion, see #2998 (@eth-p)
- Support 'statically linked binary' for aarch64 in 'Release' page, see #2992 (@tzq0301)
- Update options in shell completions and the man page of `bat`, see #2995 (@akinomyoga)
- Update nix dev-dependency to v0.29.0, see #3112 (@decathorpe)
- Bump MSRV to [1.74](https://blog.rust-lang.org/2023/11/16/Rust-1.74.0.html), see #3154 (@keith-hall)
- Update clircle dependency to remove winapi transitive dependency, see #3113 (@niklasmohrin)

## Syntaxes

- `cmd-help`: scope subcommands followed by other terms, and other misc improvements, see #2819 (@victor-gp)
- Upgrade JQ syntax, see #2820 (@dependabot[bot])
- Add syntax mapping for quadman quadlets #2866 (@cyqsimon)
- Map containers .conf files to TOML syntax #2867 (@cyqsimon)
- Associate `.xsh` files with `xonsh` syntax that is Python, see #2840 (@anki-code)
- Associate JSON with Comments `.jsonc` with `json` syntax, see #2795 (@mxaddict)
- Associate JSON-LD `.jsonld` files with `json` syntax, see #3037 (@vorburger)
- Associate `.textproto` files with `ProtoBuf` syntax, see #3038 (@vorburger)
- Associate GeoJSON `.geojson` files with `json` syntax, see #3084 (@mvaaltola)
- Associate `.aws/{config,credentials}`, see #2795 (@mxaddict)
- Associate Wireguard config `/etc/wireguard/*.conf`, see #2874 (@cyqsimon)
- Add support for [CFML](https://www.adobe.com/products/coldfusion-family.html), see #3031 (@brenton-at-pieces)
- Map `*.mkd` files to `Markdown` syntax, see issue #3060 and PR #3061 (@einfachIrgendwer0815)
- Add syntax mapping for CITATION.cff, see #3103 (@Ugzuzg)
- Add syntax mapping for kubernetes config files #3049 (@cyqsimon)
- Adds support for pipe delimiter for CSV #3115 (@pratik-m)
- Add syntax mapping for `/etc/pacman.conf` #2961 (@cyqsimon)
- Associate `uv.lock` with `TOML` syntax, see #3132 (@fepegar)

## Themes

- Patched/improved themes for better Manpage syntax highlighting support, see #2994 (@keith-hall).

## `bat` as a library

- Changes to `syntax_mapping::SyntaxMapping` #2755 (@cyqsimon)
  - `SyntaxMapping::get_syntax_for` is now correctly public
  - [BREAKING] `SyntaxMapping::{empty,builtin}` are removed; use `SyntaxMapping::new` instead
  - [BREAKING] `SyntaxMapping::mappings` is replaced by `SyntaxMapping::{builtin,custom,all}_mappings`
- Make `Controller::run_with_error_handler`'s error handler `FnMut`, see #2831 (@rhysd)
- Improve compile time by 20%, see #2815 (@dtolnay)
- Add `theme::theme` for choosing an appropriate theme based on the
  terminal's color scheme, see #2896 (@bash)
  - [BREAKING] Remove `HighlightingAssets::default_theme`. Use `theme::default_theme` instead.
- Add `PrettyPrinter::print_with_writer` for custom output destinations, see #3070 (@kojix2)

# v0.24.0

## Features

- Add environment variable `BAT_PAGING`, see #2629 (@einfachIrgendwer0815)
- Add opt-in (`--features lessopen`) support for `LESSOPEN` and `LESSCLOSE`. See #1597, #1739, #2444, #2602, and #2662 (@Anomalocaridid)

## Bugfixes

- Fix `more` not being found on Windows when provided via `BAT_PAGER`, see #2570, #2580, and #2651 (@mataha)
- Switched default behavior of `--map-syntax` to be case insensitive #2520
- Updated version of `serde_yaml` to `0.9`. See #2627 (@Raghav-Bell)
- Fix arithmetic overflow in `LineRange::from` and `LineRange::parse_range`, see #2674, #2698 (@skoriop)
- Fix paging not happening when stdout is interactive but stdin is not, see #2574 (@Nigecat)
- Make `-pp` override `--paging` and vice versa when passed as a later argument, see #2660 (@J-Kappes)

## Other

- Output directory for generated assets (completion, manual) can be customized, see #2515 (@tranzystorek-io)
- Use the `is-terminal` crate instead of `atty`, see #2530 (@nickelc)
- Add Winget Releaser workflow, see #2519 (@sitiom)
- Bump MSRV to 1.70, see #2651 (@mataha)

## Syntaxes

- Associate `os-release` with `bash` syntax, see #2587 (@cyqsimon)
- Associate `Containerfile` with `Dockerfile` syntax, see #2606 (@einfachIrgendwer0815)
- Replaced quotes with double quotes so fzf integration example script works on windows and linux. see #2095 (@johnmatthiggins)
- Associate `ksh` files with `bash` syntax, see #2633 (@johnmatthiggins)
- Associate `sarif` files with `JSON` syntax, see #2695 (@rhysd)
- Associate `ron` files with `rust` syntax, see #2427 (@YeungOnion)
- Add support for [WebGPU Shader Language](https://www.w3.org/TR/WGSL/), see #2692 (@rhysd)
- Add `.dpkg-new` and `.dpkg-tmp` to ignored suffixe, see #2595 (@scop)
- fix: Add syntax mapping `*.jsonl` => `json`, see #2539 (@WinterCore)
- Update `Julia` syntax, see #2553 (@dependabot)
- add `NSIS` support, see #2577 (@idleberg)
- Update `ssh-config`, see #2697 (@mrmeszaros)
- Add syntax mapping `*.debdiff` => `diff`, see #2947 (@jacg)

## `bat` as a library

- Add optional output_buffer arg to `Controller::run()` and `Controller::run_with_error_handler()`, see #2618 (@Piturnah)


# v0.23.0

## Features

- Implemented `-S` and `--chop-long-lines` flags as aliases for `--wrap=never`. See #2309 (@johnmatthiggins)
- Breaking change: Environment variables can now override config file settings (but command-line arguments still have the highest precedence), see #1152, #1281, and #2381 (@aaronkollasch)
- Implemented `--nonprintable-notation=caret` to support showing non-printable characters using caret notation. See #2429 (@einfachIrgendwer0815)

## Bugfixes

- Fix `bat cache --clear` not clearing the `--target` dir if specified. See #2393 (@miles170)

## Other

- Various bash completion improvements, see #2310 (@scop)
- Disable completion of `cache` subcommand, see #2399 (@cyqsimon)
- Signifigantly improve startup performance on macOS, see #2442 (@BlackHoleFox)
- Bump MSRV to 1.62, see #2496 (@Enselic)

## Syntaxes

- Added support for Ada, see #1300 and #2316 (@dkm)
- Added `todo.txt` syntax, see #2375 (@BANOnotIT)
- Improve Manpage.sublime-syntax. See #2364 (@Freed-Wu) and #2461 (@keith-hall)
- Added a new `requirements.txt` syntax, see #2361 (@Freed-Wu)
- Added a new VimHelp syntax, see #2366 (@Freed-Wu)
- Associate `pdm.lock` with `TOML` syntax, see #2410
- `Todo.txt`: Fix highlighting of contexts and projects at beginning of done.txt, see #2411
- `cmd-help`: overhaul scope names (colors) to improve theme support; misc syntax improvements. See #2419 (@victor-gp)
- Added support for Crontab, see #2509 (@keith-hall)

## Themes

## `bat` as a library

- `PrettyPrinter::header` correctly displays a header with the filename, see #2378 and #2406 (@cstyles)


# v0.22.1

## Bugfixes

- Bring back pre-processing of ANSI escape characters to so that some common `bat` use cases starts working again. See #2308 (@Enselic)

# v0.22.0

## Features

- Make the default macOS theme depend on Dark Mode. See #2197, #1746 (@Enselic)
- Support for separate system and user config files. See #668 (@patrickpichler)

## Bugfixes

- Prevent fork nightmare with `PAGER=batcat`. See #2235 (@johnmatthiggins)
- Make `--no-paging`/`-P` override `--paging=...` if passed as a later arg, see #2201 (@themkat)
- `--map-syntax` and `--ignored-suffix` now works together, see #2093 (@czzrr)
- Strips byte order mark from output when in non-loop-through mode. See #1922 (@dag-h)

## Other

- Relaxed glibc requirements on amd64, see #2106 and #2194 (@sharkdp)
- Improved fish completions. See #2275 (@zgracem)
- Stop pre-processing ANSI escape characters. Syntax highlighting on ANSI escaped input is not supported. See #2185 and #2189 (@Enselic)

## Syntaxes

- NSE (Nmap Scripting Engine) is mapped to Lua, see #2151 (@Cre3per)
- Correctly color `fstab` dump and pass fields, see #2246 (@yuvalmo)
- Update `Command Help` syntax, see #2255
- `Julia`: Fix syntax highlighting for function name starting with `struct`, see #2230
- Minor update to `LiveScript`, see #2291
- Associate `.mts` and `.cts` files with the `TypeScript` syntax. See #2236 (@kidonng)
- Fish history is mapped to YAML. See #2237 (@kidonng)

## `bat` as a library

- Make `bat::PrettyPrinter::syntaxes()` iterate over new `bat::Syntax` struct instead of `&syntect::parsing::SyntaxReference`. See #2222 (@Enselic)
- Clear highlights after printing, see #1919 and #1920 (@rhysd)


# v0.21.0

## Features

- Correctly render tab stops in `--show-all`, see #2038 (@Synthetica9)
- Add a `--style=default` option and make it the default. It is less verbose than `full`, see #2061 (@IsaacHorvath)
- Enable BusyBox `less` as pager, see #2162 (@nfisher1226)
- File extensions are now matched case-insensitively. See #1854, #2181 (@Enselic)

## Bugfixes

- Bump `regex` dependency from 1.5.4 to 1.5.5 to fix [CVE-2022-24713](https://blog.rust-lang.org/2022/03/08/cve-2022-24713.html), see #2145, #2139 (@Enselic)
- `bat` no longer crashes when encountering files that references missing syntaxes. See #915, #2181 (@Enselic)

## Performance

- Skip syntax highlighting on long lines (> 16384 chars) to help improve performance. See #2165 (@keith-hall)
- Vastly improve startup time by lazy-loading syntaxes via syntect 5.0.0. This makes bat display small files ~75% faster than before. See #951, #2181 (@Enselic)

## Other

- Include info about custom assets in `--diagnostics` if used. See #2107, #2144 (@Enselic)

## Syntaxes

- Mapped clang-format config file (.clang-format) to YAML syntax (@TruncatedDinosour)
- log syntax: improved handling of escape characters in double quoted strings. See #2123 (@keith-hall)
- Associate `/var/spool/mail/*` and `/var/mail/*` with the `Email` syntax. See #2156 (@cyqsimon)
- Added cmd-help syntax to scope --help messages. See #2148 (@victor-gp)
- Slightly adjust Zig syntax. See #2136 (@Enselic)
- Associate `.inf` files with the `INI` syntax. See #2190 (@Enselic)

## `bat` as a library

- Allow configuration of `show_nonprintable` with `PrettyPrinter`, see #2142
- The binary format of syntaxes.bin has been changed due to syntaxes now being lazy-loaded via syntect 5.0.0. See #2181 (@Enselic)
- Mark `bat::error::Error` enum as `#[non_exhaustive]` to allow adding new variants without future semver breakage. See #2181 (@Enselic)
- Change `Error::SyntectError(syntect::LoadingError)` to `Error::SyntectError(syntect::Error)`. See #2181 (@Enselic)
- Add `Error::SyntectLoadingError(syntect::LoadingError)` enum variant. See #2181 (@Enselic)


# v0.20.0

## Features

- New style component `header-filesize` to show size of the displayed file in the header. See #1988 (@mdibaiee)
- Use underline for line highlighting on ANSI, see #1730 (@mdibaiee)

## Bugfixes

- Fix bash completion on bash 3.x and bash-completion 1.x. See #2066 (@joshpencheon)

## Syntaxes

- `GraphQL`: Add support for interfaces implementing interfaces and consider ampersand an operator. See #2000
- Associate `_vimrc` and `_gvimrc` files with the `VimL` syntax. See #2002
- Associate `poetry.lock` files with the `TOML` syntax. See #2049
- Associate `.mesh`, `.task`, `.rgen`, `.rint`, `.rahit`, `.rchit`, `.rmiss`, and `.rcall` with the `GLSL` syntax. See #2050
- Added support for `JQ` syntax, see #2072
- Properly associate global git config files rooted in `$XDG_CONFIG_HOME/git/` or `$HOME/.config/git/`. See #2067 (@cyqsimon)

## `bat` as a library

- Exposed `get_syntax_set` and `get_theme` methods on `HighlightingAssets`. See #2030 (@dandavison)
- Added `HeaderFilename` and `HeaderFilesize` to `StyleComponent` enum, and mark it `#[non_exhaustive]`. See #1988 (@mdibaiee)


# v0.19.0

## Performance

- Reduce startup time in loop-through mode (e.g. when redirecting output) by 90%. See #1747 (@Enselic)
- Load themes lazily to make bat start 25% faster when disregarding syntax load time. See #1969 (@Enselic)
- Python syntax highlighting no longer suffers from abysmal performance in specific scenarios. See #1688 (@keith-hall)
- Fix for poor performance when ANSI escape sequences are piped to `bat`, see #1596 (@eth-p)
- Fix for incorrect handling of ANSI escape sequences when using `--wrap=never`, see #1596 (@eth-p)
- Load custom assets as fast as integrated assets, see #1753 (@Enselic)

## Features

- Support for `x:-delta` (minus) syntax in line ranges (e.g. `20:-10`). See  #1901 (@bojan88)
- Support for `--ignored-suffix` argument. See #1892 (@bojan88)
- `$BAT_CONFIG_DIR` is now a recognized environment variable. It has precedence over `$XDG_CONFIG_HOME`, see #1727 (@billrisher)
- Support for `x:+delta` syntax in line ranges (e.g. `20:+10`). See  #1810 (@bojan88)
- Add new `--acknowledgements` option that gives credit to theme and syntax definition authors. See #1971 (@Enselic)
- Include git hash in `bat -V` and `bat --version` output if present. See #1921 (@Enselic)

## Bugfixes

- First line not shown in diff context. See #1891 (@divagant-martian)
- Do not ignore syntaxes that handle file names with a `*.conf` extension. See #1703 (@cbolgiano)

## Other

- Add PowerShell completion, see #1826 (@rashil2000)
- Minimum supported Rust version (MSRV) bumped to 1.51, see #1994 (@mdibaiee)

## Syntaxes

- Groff, see #1685 (@scop)
- HTTP Requests and Responses, see #1748 (@keith-hall)
- LLVM, see #1777 (@ioncodes)
- Highlight for `vimrc` and `gvimrc` files, see #1763 (@SuperSandro2000)
- Syslog highlighting improvements, see #1793 (@scop)
- Added support for `slim` syntax, see #1693 (@mfinelli)
- Racket, see #1884 (@jubnzv)
- LiveScript, see #1915 (@Enselic)
- MediaWiki, see #1925 (@sorairolake)
- The `requirements.txt` syntax has been removed due to incompatible license requirements.
- Dart, new highlighter, see #1959 (@Ersikan)
- SCSS and Sass syntaxes updated, see #1766 (@Enselic)
- PowerShell syntax updated, see #1935 (@Enselic)
- TypeScript syntax updated, see #1834 (@Enselic)

## `bat` as a library

- Deprecate `HighlightingAssets::syntaxes()` and `HighlightingAssets::syntax_for_file_name()`. Use `HighlightingAssets::get_syntaxes()` and `HighlightingAssets::get_syntax_for_path()` instead. They return a `Result` which is needed for upcoming lazy-loading work to improve startup performance. They also return which `SyntaxSet` the returned `SyntaxReference` belongs to. See #1747, #1755, #1776, #1862 (@Enselic)
- Remove `HighlightingAssets::from_files` and `HighlightingAssets::save_to_cache`. Instead of calling the former and then the latter you now make a single call to `bat::assets::build`. See #1802, #1971 (@Enselic)
- Replace  the `error::Error(error::ErrorKind, _)` struct and enum with an `error::Error` enum. `Error(ErrorKind::UnknownSyntax, _)` becomes `Error::UnknownSyntax`, etc. Also remove the `error::ResultExt` trait. These changes stem from replacing `error-chain` with `thiserror`. See #1820 (@Enselic)
- Add new `MappingTarget` enum variant `MapExtensionToUnknown`. Refer to its documentation for more information. Also mark `MappingTarget` as `#[non_exhaustive]` since more enum variants might be added in the future. See #1703 (@cbolgiano), #2012 (@Enselic)


# v0.18.3

## Bugfixes

- Bump `git2` dependency to fix build with Rust 1.54, see #1761


# v0.18.2

## Features

- Ignore known backup/template filename suffixes when selecting the syntax, see #1687 (@scop)

## Bugfixes

- Fix for a security vulnerability on Windows. Prior to this release, `bat` would execute programs called `less`/`less.exe` from the current working directory (instead of the one from `PATH`) with priority. An attacker might be able to use this by placing a malicious program in a shared directory where the user would execute `bat`. `bat` users on Windows are advised to upgrade to this version. See #1724 and #1472 (@Ry0taK).

## Other

- Add bash completion, see #1678 (@scop)
- Fix Clippy lints, see #1661 (@mohamed-abdelnour)
- Add syntax highlighting test files, see #1213 and #1668 (@mohamed-abdelnour)

## Syntaxes

- Upgraded Julia syntax to fix a highlighting bug, see #1692
- Added support for `dash` syntax, see #1654 (@mohamed-abdelnour)
- Added support for `XAML` syntax, see #1590 and #1655 (@mohamed-abdelnour)
- Apply `DotENV` syntax also for `.env.default` and `.env.defaults` files, see #1669


# v0.18.1

## Bugfixes

- Mouse support and screen clearing broken for `less` versions with minor version number (581.2), see #1629 and #1639 (@aswild)

## Other

- `Input::ordinary_file` and `Input::with_name` now accept `Path` rather than `OsStr` see #1571 (@matklad)
- The `LESS` environment variable is now included in `bat --diagnostic`, see #1589 (@Enselic)
- Increased min. required Rust version to 1.45

## Syntaxes

- Improved the Syslog syntax highlighting, see #1606 (@keith-hall)
- Replaced "Advanced CSV" with a custom CSV syntax definition written especially for `bat`; see #1574 (@keith-hall)
- Added SystemVerilog file syntax, see #1580 (@SeanMcLoughlin)
- Added Solidity and Vyper syntax, see #1602 (@Ersikan)

## New themes

- Dark+ VS Code theme, see #1588 and #1598 (@PatriotRossii)



# v0.18.0

## Features

- Use a pager when `bat --list-languages` is called, see #1394 (@stku1985)

## Bugfixes

- If the last line doesn't end with a newline character, don't add it if `--style=plain`, see #1438 (@Enselic)
- Only print themes hint in interactive mode (`bat --list-themes`), see #1439 (@rsteube)
- Make ./tests/syntax-tests/regression_test.sh work on recent versions of macOS, see #1443 (@Enselic)
- VimL syntax highlighting fix, see #1450 (@esensar)
- Print an 'Invalid syntax theme settings' error message if a custom theme is broken, see #614 (@Enselic)
- If plain mode is set and wrap is not explicitly opted in, long lines will no be truncated, see #1426
- If `PAGER` (but not `BAT_PAGER` or `--pager`) is `more` or `most`, silently use `less` instead to ensure support for colors, see #1063 (@Enselic)
- If `PAGER` is `bat`, silently use `less` to prevent recursion. For `BAT_PAGER` or `--pager`, exit with error, see #1413 (@Enselic)
- Manpage highlighting fix, see #1511 (@keith-hall)
- `BAT_CONFIG_PATH` ignored by `bat` if non-existent, see #1550 (@sharkdp)

## Other

- Performance improvements, see #1421 (@LovecraftianHorror)
- Added a new `--diagnostic` option to collect information for bug reports, see #1459 (@sharkdp)
- Modified default theme colors to differentiate between a JSON key and a string value, see #1400 (@keith-hall)
- Upped min required Rust version to 1.42

## Syntaxes

- Added Zig syntax, see #1470 (@paulsmith)
- Added Lean syntax, see #1446 (@Julian)
- Added `.resource` extension for Robot Framework files, see #1386
- Added `gnuplot` syntax, see #1431 (@sharkdp)
- Highlight *.pac (Proxy auto-config) files as JavaScript, see #1515 (@sharkdp)

## New themes

- `ansi` replaces `ansi-dark` and `ansi-light`, see #1104 and #1412 (@mk12). **Breaking change:** users that were previously using one of the `ansi-*` themes should switch to `ansi`.
- The Gruvbox theme has been updated, see #1291 (@j0hnmeow). **Breaking change:** users that were previously using `gruvbox` or `gruvbox-white` should update and use `gruvbox-dark`/`gruvbox-light` instead.

## `bat` as a library

- The following `PrettyPrinter` methods have been removed (they were previously deprecated):
   - `input_stdin_with_name`
   - `input_from_bytes_with_name`
   - `input_from_reader_with_name`
   - `vcs_modification_markers` (if the `git` feature is not enabled)


# v0.17.1

## Bugfixes

- Running `bat` without arguments fails ("output file is also an input"), see #1396


# v0.17.0

## Features

- Added a new `--style` value, `rule`, which adds a simple horizontal ruled line between files, see #1276 (@tommilligan)
- Pass `-S` ("chop long lines") to `less` if `--wrap=never` is set in `bat`, see #1255 (@gahag)

## Bugfixes

- Detect infinite loop when input and output are the same, see #1193 and #1197 (@niklasmohrin)
- Throw an error when `bat` is being used as `pager`, see #1343 (@adrian-rivera)
- Bash syntax highlighting not selected for `*.ebuild` and `*.eclass` files, see #1292 (@sharkdp)
- Fix `zsh` completion when using `-p`, see #1320 (@xzfc)

## Other

- Add note to refer to see detailed help with `--help` (and vice versa with `-h`), see #1215 (@henil)
- Add a `Contributors` section to `README`, see #1348 (@adrian-rivera)

## Syntaxes

- Manpage syntax highlighting has been improved, see #1315 (@keith-hall)
- Add Svelte file syntax, see #1285 (@kjmph)

## New themes

- Coldark, see #1329 (@armandphilippot)


# v0.16.0

## Features

- Added support for the `NO_COLOR` environment variable, see #1021 and #1031 (@eth-p)
- Added `-P` short flag to disable paging, see #1075 and #1082 (@LordFlashmeow)
- Added `--force-colorization`/`-f` flag to provide an alias for forced color and decoration output, see #1141 (@alexanderkarlis)

## Bugfixes

- Fixed non-printable characters display for redirected output, see #1061 (@gsomix)
- Handle file extension conflicts in `--list-languages`, see #1076 and #1135 (@Kienyew)

## Other

- Switched to "·" (U+00B7) Middle Dot from "•" (U+2022) Bullet for non-printing spaces, see #1056 and #1100 (@LordFlashmeow)
- Added zsh shell completion script, see #1136 (@Kienyew)
- Improved `--help` text (@sharkdp)
- Added custom languages/themes sections to manpage (@eth-p)

## Syntaxes

- Update AsciiDoc syntax, see #1034 (@rxt1077)
- GLSL (@caioalonso)
- Add Nginx and Apache config file syntax, see #1137 (@kjmph, @niklasmohrin)
- Use `fstab` syntax for `crypttab` files, see #1073 (@sharkdp)
- Support syntax highlighting for files in `$XDG_CONFIG_HOME/git/`, see #1191 (@ahmedelgabri)

## New themes

- Gruvbox, see #1069 (@kyleondy)
- base16-256 for [base16-shell](https://github.com/chriskempson/base16-shell) users, see #1111 (@mk12)

## `bat` as a library

- Add APIs to provide `Input` descriptions with `InputDescription` (@eth-p)
- Add function to directly provide `Input`s to `PrettyPrinter` (@eth-p)
- **Breaking:** `Input::theme_preview_file` is no longer available. (@eth-p)

## Packaging

- Removed build dependency on `liquid` (@sharkdp).

# v0.15.4

## Bugfixes

- Added missing Solarized themes, see #1027
- Fixed highlighting bug in Haskell source files, see #1026

# v0.15.3

## Bugfixes

- Cannot run `bat` with relative paths, see #1022
- bat mishighlights Users that start with digits in SSH config, see #984

## New syntaxes

- SML, see #1005 (@kopecs)

## Other

- Some syntaxes and themes have been updated to the latest version

# v0.15.2

## Bugfixes

- Fix syntax detection for files called 'rails', see #1008
- Fix potential errors with syntax detection for symlinked files, see #1001
- `--map-syntax` doesn't work with names provided through `--file-name` (@eth-p)

## Other

- Add padding above headers when not using a grid, see #968 and #981 (@pt2121)
- bat now prints an error if an invalid syntax is specified via `-l` or `--map-syntax`, see #1004 (@eth-p)

## `bat` as a library

- `PrettyPrinter::vcs_modification_markers` has been marked deprecated when building without the `git` feature, see #997 and #1020 (@eth-p, @sharkdp)

## Packaging

- Compilation problems with `onig_sys` on various platforms have been resolved by upgrading to `syntect 4.2`, which includes a new `onig` version that allows to build `onig_sys` without the `bindgen` dependency. This removes the need for `libclang(-dev)` to be installed to compile `bat`. Package maintainers might want to remove `clang` as a build dependency. See #650 for more details.

# v0.15.1

## Bugfixes

- Fix highlighting of Markdown files, see #963 and #977
- Fix `base16` theme (was broken since in v0.14), see #972, #934 and #979 (@mk12).
  Users suffering from #865 ("no color for bat in ssh from a Windows client") can use the `ansi-dark` and `ansi-light` themes from now on.

## New syntaxes

- Fortran, see #957
- Email (@mariozaizar)
- QML, see #962 (@pylipp)

# v0.15.0

## Features

- Add a new `--diff`/`-d` option that can be used to only show lines surrounding
  Git changes, i.e. added, removed or modified lines. The amount of additional
  context can be controlled with `--diff-context=N`. See #23 and #940

## Bugfixes

- Error message printed in the middle of the output for another file, see #946
- Performance improvements when using custom caches (via `bat cache --build`): the `bat` startup time should now be twice as fast (@lzutao).

## Themes

- Updated version of the Solarized dark/light themes, see #941

## `bat` as a library

- There are a few changes in the "low level" API (the `Config` struct has changed and
  the error handler needs a new `&mut dyn Write` argument). The high-level API is not
  affected.

# v0.14.0

## Features

- Added a new `--file-name <name>…` option to overwrite the displayed filename(s)
  in the header. This is useful when piping input into `bat`. See #654 and #892 (@neuronull).
- Added a new `--generate-config-file` option to create an initial configuration file
  at the right place. See #870 (@jmick414)

## Bugfixes

- Performance problems with C# source code have been fixed, see #677 (@keith-hall)
- Performance problems with Makefiles have been fixed, see #750 (@keith-hall)
- Fix bug when highlighting Ruby files with unindented heredocs, see #914 (@keith-hall)
- A highlighting problem with Rust source code has been fixed, see #924 (@keith-hall)
- Windows: short files that do not require paging are displayed and then lost, see #887
- `--highlight-line` did not work correctly in combination with `--tabs=0` and `--wrap=never`,
  see #937

## Other

- When saving/reading user-provided syntaxes or themes, `bat` will now maintain a
  `metadata.yaml` file which includes information about the `bat` version which was
  used to create the cached files. When loading cached files, we now print an error
  if they have been created with an incompatible version. See #882
- Updated `liquid` dependency to 0.20, see #880 (@ignatenkobrain)

## `bat` as a library

- A completely new "high level" API has been added that is much more convenient
  to use. See the `examples` folder for the updated code. The older "low level"
  API is still available (basically everything that is not in the root `bat`
  module), but has been refactored quite a bit. It is recommended to only use
  the new "high level" API, if possible. This will be much easier to keep stable.
  Note that this should still be considered a "beta" release of `bat`-as-a-library.
  For more details and some screenshots of the example programs, see #936.
- Stripped out a lot of binary-only dependencies, see #895 and #899 (@dtolnay)

  This introduces a `features = ["application"]` which is enabled by default and pulls in
  everything required by `bat` the application. When depending on bat as a library, downstream
  `Cargo.toml` should disable this feature to cut out inapplicable heavy dependencies:
  ``` toml
  [dependencies]
  bat = { version = "0.14", default-features = false }
  ```
  Other optional functionality has also been put behind features: `paging` and `git` support.
- Allow using the library with older syntect, see #896 and #898 (@dtolnay)

## New syntaxes

- Rego, see #872 (@patrick-east)
- Stylo, see #917


# v0.13.0

## `bat` as a library

Beginning with this release, `bat` can be used as a library (#423).

This was a huge effort and I want to thank all people who made this possible: @DrSensor, @mitsuhiko, @mre, @eth-p!

- Initial attempt in #469 (@mitsuhiko)
- Second attempt, complete restructuring of the `bat` crate, see #679 (@DrSensor)
- Updates to example, public API, error handling, further refactoring: #693 #873 #875 (@sharkdp)

I want to stress that this is the very first release of the library. Things are very likely to change. A lot of things are still missing (including the documentation).

That being said, you can start using it! See the example programs in [`examples/`](https://github.com/sharkdp/bat/tree/master/examples).

You can see the API documentation here: https://docs.rs/bat/

## Features

- (**Breaking change**) Glob-based syntax mapping, see #877 and #592. With this change,
  users need to update their bat config files (`bat --config-file`), if they have any `--map-syntax` settings
  present.

  The option now works like this:
  ```bash
  --map-syntax <glob-pattern>:<syntax-name>
  ```

  For more information, see the `--help` text, the man page or the README.

  This new feature allows us to properly highlight files like:
  * `/etc/profile`
  * `~/.ssh/config`

- `--highlight-line` now accepts line ranges, see #809 (@lkalir)
- Proper wrapping support for output with wide Unicode characters, see #811 #787 and #815 (@Kogia-sima)
- A lot of updates to existing syntaxes via #644 (@benwaffle, @keith-hall)
- `BAT_CACHE_PATH` can be used to place cached `bat` assets in a non-standard path, see #829 (@neuronull)
- Support combination of multiple styles at the same time, see #857 (@aslpavel)

## Bugfixes

- Do not pass '--no-init' on newer less versions, see #749 and #786 (@sharkdp)
- 'bat cache' still takes precedence over existing files, see #666 (@sharkdp)
- `.sc` files should be treated as scala files, see #443 (@benwaffle)
- Allow underscores and dashes in page names, see #670 (@LunarLambda)
- Keep empty lines empty, see #601 (@mbarbar)
- Wrapping does not work when piping, see #758 (@fusillicode, @allevo, @gildo)
- Allow for non-unicode filenames, see #225 (@sharkdp)
- Empty file without header produces incomplete grid, see #798 (@eth-p)
- Files named `build` don't respect shebang lines, see #685 (@sharkdp)

## Other

- Parametrizable names for man page and shell completion files, see #659 #673 #656 (@eth-p)
- Enabled LTO, making `bat` about 10% faster, see #719 (@bolinfest, @sharkdp)
- Suggestions non how to configure `bat` for MacOS dark mode, see README (@jerguslejko)
- Extended ["Integration with other tools"](https://github.com/sharkdp/bat#integration-with-other-tools) section (@eth-p)
- Updated [instrutions on how to use `bat` as a `man`-pager](https://github.com/sharkdp/bat#man), see #652, see #667 (@sharkdp)
- Add section concerning file encodings, see #688 and #568 (@sharkdp)
- Updated sort order of command-line options in `--help` text and manpage, see #653 and #700 (@hrlmartins)
- Updates to the man page syntax, see #718 (@sharkdp)
- Japanese documentation updates, see #863 (@k-ta-yamada, @sorairolake and @wt-l00)
- Accept "default" as a theme, see #757 (@fvictorio)
- Updated Windows installation instructions, see #852 (@sorenbug)
- Updated man page, see #573 (@sharkdp)

## New syntaxes

- Jinja2, see #648 (@Martin819)
- SaltStack SLS, see #658 (@Martin819)
- `/etc/fstab`, see #696 (@flopp and @eth-p)
- `/etc/group` and `/etc/passwd`, see #698 (@argentite)
- `/proc/cpuinfo` and `/proc/meminfo`, see #593 (@sharkdp)
- Nim, see #542 (@sharkdp)
- Vue, see #826 (@chaaaaarlotte)
- CoffeScript, see #833 (@sharkdp)

## New themes

- Dracula, see #687 (@clarfon)
- Nord, see #760 (@crabique)
- Solarized light and dark, see #768 (@hakamadare)

## Packaging

- `bat` is now in the official Ubuntu and Debian repositories, see #323 and #705 (@MarcoFalke)
- `bat` can now be installed via MacPorts, see #675 (@bn3t)
- Install fish completions into 'vendor_completions.d', see #651 (@sharkdp)

## Thanks

- To @eth-p for joining me as a maintainer! I'm very grateful for all the work you put into
  managing and responding to issues, improving our deployment, adding PR/issue templates (#837) as
  well as fixing bugs and implementing new features.

# v0.12.1

## Bugfixes

- Fixes a bug for older Windows versions (*"The procedure entry point `CreateFile2` could not be located"*), see #643 (@rivy)

# v0.12.0

## Features

- Binary file content can now be viewed with `bat -A`, see #623, #640 (@pjsier and @sharkdp)
- `bat` can now be used as a man pager. Take a look at the README and #523 for more details.
- Add new style component to separate multiple `--line-range`s, see #570 (@eth-p)
- Added `-L` as an alias for `--list-languages`

## Bugfixes

- Output looks unbalanced when using '--style=grid,numbers' without 'header', see #571 (@eth-p)
- issues with filenames starting with "cache", see #584
- Can't build cache with new theme without creating cache dir, see #576 (@frm)
- `--terminal-width -10` is parsed incorrectly, see #611

## Other

- Added fish completions to DEB package, see #554

## New syntaxes

- Emacs Org mode, see #36 (@bricewge)
- `requirements.txt`
- DotENV `.env`
- SSH config syntax (`-l ssh_config`), see #582 (@issmirnov)
- `/etc/hosts`, see #583 (@issmirnov)
- GraphQL, see #625 (@dandavison)
- Verilog, see #616
- SCSS and Sass, see #637
- `strace` syntax, see #599

## Packaging

- `bat` is now in the official Gentoo repositories, see #588 (@toku-sa-n)
- `bat` is now in the official Alpine Linux repositories, see #586 (@5paceToast)
- `bat` is in the official Fedora repositories, see #610 (@ignatenkobrain)

# v0.11.0

## Features

- Three new special color themes are available: `ansi-light`, `ansi-dark` and `base16`. These
  are useful for people that often switch from dark to light themes in their terminal emulator
  or for people that want the colors to match their terminal theme colors. For more details,
  see #543 and #490 (@mk12, implementation idea by @trishume)
- Hand-written auto completion script for Fish shell, see #524 and #555 (@ev-dev and @eth-p)
- The `-p`/`--plain` option can now be used twice (typically `-pp`). The first `-p` switches the
  `--style` to "plain". The second `-p` disables the pager. See #560 and #552 (@eth-p)

## Bugfixes

- Do not replace arguments to `less` when using `--pager`, see #509
- Binary files will now be indicated by a warning in interactive mode, see #530 #466 #550 (@maxfilov)
- Empty files are (once again) printed with a single header line, see #504 and #566 (@reidwagner
  and @sharkdp)
- `--terminal-width=0` is now disallowed, see #559 (@eth-p)
- Accidental printing of files named `cache`, see #557

## Other

- New integration tests, see #500 and #502 (@reidwagner and @sharkdp)
- New ["Integration with other tools"](https://github.com/sharkdp/bat#integration-with-other-tools) section in the README.
- Migrated to Rust 2018 (@expobrain)

## New syntaxes

- F# syntax has been updated, see #531 (@stroborobo)
- Fish shell, see #548 (@sanga)

## Packaging

- `bat` is now available on Chocolatey, see #541 (@rasmuskriest)

# v0.10.0

## Features

- Added new `--highlight-line <N>` option, see #453, #346 and #175 (@tskinn and @sharkdp)

## Changes

- **Change the default configuration directory on macOS** to `~/.config/bat`, see #442 (@lavifb). If you are on macOS, you need to copy your configuration directory from the previous place (`~/Library/Preferences/bat`) to the new place (`~/.config/bat`).
- Completely disabled the generation of shell completion files, see #372
- Properly set arguments to `less` if `PAGER` environment variable contains something like `less -F` (which is missing the `-R` option), see #430 (@majecty)
- Report the name of missing files, see #444 (@ufuji1984)
- Don't start pager if file doesn't exist, see #387
- Rename `bat cache --init` to `bat cache --build`, see #498
- Move the `--config-dir` and `--cache-dir` options from `bat cache` to `bat` and hide them from the help text.

## Bugfixes

- Blank line at the end of output when using `--style=plain`, see #379
- EOF must be sent twice on stdin if no other input is sent, see #477 (@reidwagner)

## New syntaxes

- Twig (@ahmedelgabri)
- `.desktop` files (@jleclanche)
- AsciiDoc (@markusthoemmes)
- Assembly (x86_64 and ARM)
- Log files (@caos21)
- Protobuf and ProtobufText (@caos21)
- Terraform (@caos21)
- Jsonnet (@hfm)
- Varlink (@haraldh)

## Other

- Added Japanese version of README (@sh-tech and @object1037)
- Code improvements (@barskern)

# v0.9.0

## Features

- A new `-A`/`--show-all` option has been added to show and highlight non-printable characters (in analogy to GNU `cat`s option):

  ![](https://camo.githubusercontent.com/c3e769482ef3184f6be6adaa34bdc8d19c378254/68747470733a2f2f692e696d6775722e636f6d2f324b54486859542e706e67)

  see #395 and #381 for more details.

- Added `--pager` option (to configure the pager from the configuration file), see #362 (@majecty)

- Added `BAT_CONFIG_PATH` environment variable to set a non-default path for `bat`s configuration file, see #375 (@deg4uss3r)

- Allow for multiple occurrences of `--style` to allow for the configuration
  of styles from the config file, see #367 (@sindreij)

- Allow for multiple `--line-range` arguments, see #23

- The `--terminal-width` option can now also accept offsets, see #376

## Changes

- Use of italics is now *disabled by default* (see #389 for details). They can be
  re-enabled by adding `--italic-text=always` to your configuration file.

- The default tab-width has been set to 4.

- Added new "Sublime Snazzy" theme.

- Shell completions are currently *not* shipped anymore, see #372 for details.

## Bugfixes

- Avoid endless recursion when `PAGER="bat"`, see #383 (@rodorgas)

## Other

- `bat` is now available on openSUSE, see #405 (@dmarcoux)

- Added section about the new configuration file in the README (@deg4uss3r)

- Chinese translation of README (@chinanf-boy)

- Re-written tests for `--tabs` (@choznerol)

- Speed up integration tests, see #394

# v0.8.0

## Features

- Support for a configuration file with the following simple format:

  ```bash
  --tabs=4
  --theme="Sublime Snazzy"

  # A line-comment
  --map-syntax .ignore:.gitignore
  --map-syntax PKGBUILD:bash
  --map-syntax Podfile:ruby

  # Flags and options can also be on a single line:
  --wrap=never --paging=never
  ```

  The configuration file path can be accessed via `bat --config-file`. On Linux,
  it is stored in `~/.config/bat/config`.

- Support for the `BAT_OPTS` environment variable with the same format as specified
  above (in a single line). This takes precedence over the configuration file.

  See also #310.

- Support for custom syntax mappings via the `-m`/`--max-syntax` option.

  This allows users to (re)map certain file extensions or file names to an existing syntax:

  ``` bash
  bat --map-syntax .config:json ...
  ```

  The option can be use multiple times. Note that you can easily make these mappings permanent by using bats new configuration file.

  See #169

- Support pager command-line arguments in `PAGER` and `BAT_PAGER`, see #352 (@Foxboron)

- Add support for wildcards in Windows CMD, see #309 (@zxey)

- First-line syntax detection for all input types, see #205

- Encoding support for UTF-16LE and UTF-16BE, see #285

- New syntaxes: Robot framework (@sanga)

## Changes

- Binary files are now detected and not displayed when the output goes to an interactive terminal, see #205

## Bugfixes

- JavaDoc comments break syntax highlighting in .java files, see #81

- Bat Panics on Haskell Source Code, see #314

## Other

- Better `-h` and `--help` texts.

- Updated documentation on how to configure `bat`s pager

- Updated documentation for light backgrounds, see #328 (@russtaylor)

- Generate shell completions during build, see #115 (@davideGiovannini)

- A lot of new tests have been written

- `bat` is now available via [Termux](https://termux.com/), see #341 (@fornwall)

- `bat` is now available via [nix](https://nixos.org/nix), see #344 (@mgttlinger)

- `bat` is now available via [Docker](https://hub.docker.com/r/danlynn/bat/), see #331 (@danlynn)

# v0.7.1

## Features

- Use the `ansi_colours` package by @mina86 for better true-color approximation on 8 bit color terminals, see #319 and #202.

## Bugfixes

- Bat Panics on Haskell Source Code, see #314
- Disable wrapping when `--style=plain`/`-p` is used, see #289

## Other

- Added Ansible install instructions (@aeimer)
- Added section about Cygwin to the README (@eth-p)

# v0.7.0

## Features

- Tabs are now (optionally) expanded to spaces. This can be controlled with the new
  `--tabs` command-line option or the `BAT_TABS` environment variable. The
  new feature also closes two bugs #166 and #184. For more information, see #302 (@eth-p).

- Added support for the `BAT_STYLE` environment variable, see #208 (@ms2300)

- Added `OneHalf` theme for terminals with a light-gray background, see #256

- Added new syntaxes for CSV, JSX in JavaScript and TypeScript, Cabal, Dart,
  F#, PureScript, Swift, Crystal, PowerShell (Many Thanks to @tobenna and @mimadrid)

## Changes

- Query `git diff` only when needed, see #303 (@ShikChen)

- Disable wrapping when `--plain` is used, see #289 (@eth-p)

## Bugfixes

- Can read files named `cache`, see #275 (@BK1603)

- A lot of bugfixes for Windows, see #252, #264

- Detect `less` reliably and in a portable way, see #271 and #290 (@Aankhen)

- last decoration line is not formatted properly with `--wrap never`, see #299 (@Rogach)

- Do not show file header for directories, see #292

## Other

- Enabled a new `aarch64` build target, see #258 (@rachitchokshi)

- Provide Debian packages for `armhf`, see #280 (@rachitchokshi)

- Added README section about "`bat` on Windows" (@Aankhen)

- Windows installation via scoop (@meltinglava)

# v0.6.1

## Bugfixes

- Fixed panic when running `bat --list-languages | head`, see #232 (@mchlrhw)
- Respect `--color` settings for `--list-themes` and `--list-languages`, see #233
- Git modifications now work on Windows

## Other

- There will be auto-generated Windows releases, starting with this version (@anykao)

# v0.6.0

## Features

- The `--list-themes` option now shows a preview for each highlighting theme (@ms2300)
- Added `-p`/`--plain` as an alias for `--style=plain`, see #212 (@ms2300)
- Major refactorings, enabling some progress on #150. In non-interactive mode, `bat` will now copy input bytes 1:1.
- New languages: Elm, Kotlin, Puppet, TypeScript, see #215 #216 #217 #218
- New syntax highlighting theme: zenburn (@colindean)

## Changes

- New themes in `$BAT_CONFIG_DIR/themes` are now loaded *in addition* to
  the default themes (they may also override), see #172
- The `Default.tmTheme` symlink is not necessary anymore.

## Bugfixes

* Using `bat cache --init` leads to duplicated syntaxes, see #206

## Other

* Extended and cleaned-up `--help` text.
* Added initial version of a man page, see #52
* New README sections: *Development* and *Troubleshooting*, see #220

# v0.5.0

## Features

- Added `--line-range n:m` option to print a range of lines, see #159 (@tskinn)
- The syntax highlighting theme can now be controlled by the `BAT_THEME` environment variable, see [README](https://github.com/sharkdp/bat#highlighting-theme) and #177 (@mandx)
- The `PAGER` and `BAT_PAGER` environment variables can be used to control the pager that `bat` uses, see #158 and the [new README section](https://github.com/sharkdp/bat#using-a-different-pager)
- Added syntax highlighting for Nix, see #180
- Added syntax highlighting for AWK (Gert Hulselmans)

## Changes

- The customization of syntax sets and theme sets is now separated. Syntax definitions are now loaded *in addition* to the ones that are stored in the `bat` binary by default. Please refer to these new sections in the README: [Adding new syntaxes](https://github.com/sharkdp/bat#adding-new-syntaxes--language-definitions), [Adding new themes](https://github.com/sharkdp/bat#adding-new-themes), also see #172
- The color for the filename is now the default foreground color. The colors for the grid and the line numbers is now determined from the syntax highlighting theme, which now also works for light backgrounds, see #178.

## Bugfixes

- Escape Sequences get partially stripped, see #182 (@eth-p)
- Use separate Git repository for snapshot testing, see #165 and #161
- Markdown breaking on JavaScript, see #183

## Other

- Binaries for armv7 are now provided, see #196
- `bat` is now in the official [Arch package repositories](https://www.archlinux.org/packages/community/x86_64/bat/).
- Optimizations in the RGB => 8-bit conversion (@mina86)

# v0.4.1

(this is just a small bugfix release, see 0.4.0 for all features and changes)

## Bugfixes

- Fix problem with `cargo test` when `bat` is not checked out in a Git repository, see #161

# v0.4.0

## Features

* Support for line-wrapping, see #54 and #102 (@eth-p)
* New and updated `--style` parameter, see #74 and README (@pitkley)
* Added `--theme` and `--list-themes` options, see #89 (@rleungx)
* Added syntax highlighting for: Julia (@iamed2), Dockerfiles, VimL, CMake, INI, Less
* Added a few popular Sublime Text highlighting themes, see #133
* Support for bold, italic and underline font styles, see #96
* Support for 32bit systems is now available, see #84
* Added `-u` and `-n` options, see #134
* ANSI color support on Windows 10

## Changes

* The customization folder for own syntaxes has been renamed from `syntax` to `syntaxes`, see README.
* Changed Markdown syntax to the default Sublime Text syntax, see #157
* Sorted language listing (@rleungx)
* Command line arguments like `--theme` or `--color` can now override themselves.
* Improved `--help` text.

## Bugfixes

- Fixed crash for (really) small terminal sizes, see #117 (@eth-p)
- Syntax detection for `.bashrc`, `CMakeLists.txt` etc., see #100
- Properly handle lines with invalid UTF-8, see #7 (@BrainMaestro)
- Better error handling, see #17 (@rleungx and @sharkdp)
- Proper handling of UTF-8 characters in `less`, see #98 (@ghuls)
- Build fix on nightly, see #148 (@tathanhdinh)

## Other

- [Comparison with alternative projects](https://github.com/sharkdp/bat/blob/master/doc/alternatives.md).
- New "bat" logo in the README, see #119 (@jraulhernandezi)
- Output test cases (@BrainMaestro)
- Lots of great refactoring work (@BrainMaestro)

# v0.3.0

## Features

* Automatic paging by integrating with `less`, see #29 (@BrainMaestro)
* Added support for reading from standard input, see #2
* Added support for writing to non-interactive terminals (pipes, files, ..); new
  `--color=auto/always/never` option, see #26 (@BrainMaestro)
* Added `--list-languages` option to print all available syntaxes, see #69 (@connorkuehl)
* New option to specify the syntax via `-l`/`--language`, see #19 (@BrainMaestro)
* New option to control the output style (`--style`), see #5 (@nakulcg)
* Added syntax highlighting support for TOML files, see #37

## Changes

* The `init-cache` sub-command has been removed. The cache can now be controlled via
  `bat cache`. See `bat cache -h` for all available commands.

## Bug fixes

* Get git repository from file path instead of current directory, see #22 (@nakulcg)
* Process substitution can now be used with bat (`bat <(echo a) <(echo b)`), see #80

## Thanks

I'd like to say a big THANK YOU to all contributors and everyone that has given us
some form of feedback.

Special thanks go to @BrainMaestro for his huge support with new features, bug reports
and code reviews!

# v0.2.3

- Added a new statically linked version of bat (`..-musl-..`)

# v0.2.2

- Remove openssl dependency completely, see #30.

# v0.2.1

- Added Elixir syntax, see #25.
- Use libcurl-openssl instead of libcurl-gnutls, see #30.

# v0.2.0

- Support for custom syntaxes, add 'Markdown extended' theme
- Bugfix: Git modifications not shown from child folder

# v0.1.0

Initial release<|MERGE_RESOLUTION|>--- conflicted
+++ resolved
@@ -2,16 +2,13 @@
 
 ## Features
 
-<<<<<<< HEAD
-=======
+- Add paging to '-h' and '--help' see PR #3432 (@MuntasirSZN)
+
 ## Bugfixes
 
 - Fix negative values of N not being parsed in <N:M> line ranges without `=` flag value separator, see #3442 (@lmmx)
 
 ## Other
-- Improve README documentation on pager options passed to less, see #3443 (@injust)
-
-- Use more robust approach to escaping in Bash completions, see #3448 (@akinomyoga)
 
 ## Syntaxes
 
@@ -22,17 +19,11 @@
 # v0.26.0
 
 ## Features
->>>>>>> 4e13c3eb
 - Add build for windows/ARM64 platform. #3190 (@alcroito)
 - Add paging to `--list-themes`, see PR #3239 (@einfachIrgendwer0815)
 - Support negative relative line ranges, e.g. `bat -r :-10` / `bat -r='-10:'`, see #3068 (@ajesipow)
 - Support context in line ranges, e.g. `bat -r 30::5` /  `bat -r 30:40:5`, see #3345 (@cavanaug)
 - Add built-in 'minus' pager, e.g. `bat --pager=builtin` see PR #3402 (@academician)
-<<<<<<< HEAD
-- Add paging to '-h' and '--help' see PR #3432 (@MuntasirSZN)
-- Syntax highlighting for typescript code blocks within Markdown files, see #3435 (@MuntasirSZN)
-=======
->>>>>>> 4e13c3eb
 
 ## Bugfixes
 
@@ -56,7 +47,7 @@
 - Update base16 README links to community driven base16 work #2871 (@JamyGolden)
 - Work around build failures when building `bat` from vendored sources #3179 (@dtolnay)
 - CICD: Stop building for x86_64-pc-windows-gnu which fails #3261 (Enselic)
-- CICD: replace windows-2019 runners with windows-2025 #3339 (@cyqsimon)
+- CICD:  CICD: replace windows-2019 runners with windows-2025 #3339 (@cyqsimon)
 - Build script: replace string-based codegen with quote-based codegen #3340 (@cyqsimon)
 - Improve code coverage of `--list-languages` parameter #2942 (@sblondon)
 - Only start offload worker thread when there's more than 1 core #2956 (@cyqsimon)
