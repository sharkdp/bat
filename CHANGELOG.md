--- conflicted
+++ resolved
@@ -22,10 +22,6 @@
 
 - Update base16 README links to community driven base16 work #2871 (@JamyGolden)
 - Work around build failures when building `bat` from vendored sources #3179 (@dtolnay)
-<<<<<<< HEAD
-- Fixed some typos #3244 (@ssbarnea)
-
-=======
 - CICD: Stop building for x86_64-pc-windows-gnu which fails #3261 (Enselic)
 - CICD:  CICD: replace windows-2019 runners with windows-2025 #3339 (@cyqsimon)
 - Build script: replace string-based codegen with quote-based codegen #3340 (@cyqsimon)
@@ -33,7 +29,7 @@
 - Only start offload worker thread when there's more than 1 core #2956 (@cyqsimon)
 - Update terminal-colorsaurus (the library used for dark/light detection) to 1.0, see #3347 (@bash)
 - Update console dependency to 0.16, see #3351 (@musicinmybrain)
->>>>>>> 1bcf760d
+- Fixed some typos #3244 (@ssbarnea)
 
 ## Syntaxes
 
