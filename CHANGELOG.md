# unreleased

## Features

- Add paging to `--list-themes`, see PR #3239 (@einfachIrgendwer0815)

## Bugfixes

- Fix `BAT_THEME_DARK` and `BAT_THEME_LIGHT` being ignored, see issue #3171 and PR #3168 (@bash)
- Prevent `--list-themes` from outputting default theme info to stdout when it is piped, see #3189 (@einfachIrgendwer0815)
- Rename some submodules to fix Dependabot submodule updates, see issue #3198 and PR #3201 (@victor-gp)
- Make highlight tests fail when new syntaxes don't have fixtures PR #3255 (@dan-hipschman)
- Fix crash for multibyte characters in file path, see issue #3230 and PR #3245 (@HSM95)
- Add missing mappings for various bash/zsh files, see PR #3262 (@AdamGaskins)

## Other

- Work around build failures when building `bat` from vendored sources #3179 (@dtolnay)
- CICD: Stop building for x86_64-pc-windows-gnu which fails #3261 (Enselic)

## Syntaxes

- Add syntax mapping for `paru` configuration files #3182 (@cyqsimon)
- Add support for [Idris 2 programming language](https://www.idris-lang.org/) #3150 (@buzden)
- Add syntax mapping for `nix`'s '`flake.lock` lockfiles #3196 (@odilf)
- Improvements to CSV/TSV highlighting, with autodetection of delimiter and support for TSV files, see #3186 (@keith-
- Improve (Sys)log error highlighting, see #3205 (@keith-hall)
- Map `ndjson` extension to JSON syntax, see #3209 (@keith-hall)
- Map files with `csproj`, `vbproj`, `props` and `targets` extensions to XML syntax, see #3213 (@keith-hall)
- Add debsources syntax to highlight `/etc/apt/sources.list` files, see #3215 (@keith-hall)
- Add syntax definition and test file for GDScript highlighting, see #3236 (@chetanjangir0)
- Add syntax test file for Odin highlighting, see #3241 (@chetanjangir0)

## Themes

## `bat` as a library

# v0.25.0

## Features

- Set terminal title to file names when Paging is not Paging::Never #2807 (@Oliver-Looney)
- `bat --squeeze-blank`/`bat -s` will now squeeze consecutive empty lines, see #1441 (@eth-p) and #2665 (@einfachIrgendwer0815)
- `bat --squeeze-limit` to set the maximum number of empty consecutive when using `--squeeze-blank`, see #1441 (@eth-p) and #2665 (@einfachIrgendwer0815)
- `PrettyPrinter::squeeze_empty_lines` to support line squeezing for bat as a library, see #1441 (@eth-p) and #2665 (@einfachIrgendwer0815)
- Syntax highlighting for JavaScript files that start with `#!/usr/bin/env bun` #2913 (@sharunkumar)
- `bat --strip-ansi={never,always,auto}` to remove ANSI escape sequences from bat's input, see #2999 (@eth-p)
- Add or remove individual style components without replacing all styles #2929 (@eth-p)
<<<<<<< HEAD
- Support negative relative line ranges, e.g. `bat -r :-10` / `bat -r='-10:'`, see #3068 (@ajesipow)
=======
- Automatically choose theme based on the terminal's color scheme, see #2896 (@bash)
- Add option `--binary=as-text` for printing binary content, see issue #2974 and PR #2976 (@einfachIrgendwer0815)
- Make shell completions available via `--completion <shell>`, see issue #2057 and PR #3126 (@einfachIrgendwer0815)
- Syntax highlighting for puppet code blocks within Markdown files, see #3152 (@liliwilson)
>>>>>>> ba49ba0a

## Bugfixes

- Fix long file name wrapping in header, see #2835 (@FilipRazek)
- Fix `NO_COLOR` support, see #2767 (@acuteenvy)
- Fix handling of inputs with OSC ANSI escape sequences, see #2541 and #2544 (@eth-p)
- Fix handling of inputs with combined ANSI color and attribute sequences, see #2185 and #2856 (@eth-p)
- Fix panel width when line 10000 wraps, see #2854 (@eth-p)
- Fix compile issue of `time` dependency caused by standard library regression #3045 (@cyqsimon)
- Fix override behavior of --plain and --paging, see issue #2731 and PR #3108 (@einfachIrgendwer0815)
- Fix bugs in `$LESSOPEN` support, see #2805 (@Anomalocaridid)

## Other

- Upgrade to Rust 2021 edition #2748 (@cyqsimon)
- Refactor and cleanup build script #2756 (@cyqsimon)
- Checks changelog has been written to for PRs in CI #2766 (@cyqsimon)
  - Use GitHub API to get correct PR submitter #2791 (@cyqsimon)
- Minor benchmark script improvements #2768 (@cyqsimon)
- Update Arch Linux package URL in README files #2779 (@brunobell)
- Update and improve `zsh` completion, see #2772 (@okapia)
- More extensible syntax mapping mechanism #2755 (@cyqsimon)
- Use proper Architecture for Debian packages built for musl, see #2811 (@Enselic)
- Pull in fix for unsafe-libyaml security advisory, see #2812 (@dtolnay)
- Update git-version dependency to use Syn v2, see #2816 (@dtolnay)
- Update git2 dependency to v0.18.2, see #2852 (@eth-p)
- Improve performance when color output disabled, see #2397 and #2857 (@eth-p)
- Relax syntax mapping rule restrictions to allow brace expansion #2865 (@cyqsimon)
- Apply clippy fixes #2864 (@cyqsimon)
- Faster startup by offloading glob matcher building to a worker thread #2868 (@cyqsimon)
- Display which theme is the default one in basic output (no colors), see #2937 (@sblondon)
- Display which theme is the default one in colored output, see #2838 (@sblondon)
- Add aarch64-apple-darwin ("Apple Silicon") binary tarballs to releases, see #2967 (@someposer)
- Update the Lisp syntax, see #2970 (@ccqpein)
- Use bat's ANSI iterator during tab expansion, see #2998 (@eth-p)
- Support 'statically linked binary' for aarch64 in 'Release' page, see #2992 (@tzq0301)
- Update options in shell completions and the man page of `bat`, see #2995 (@akinomyoga)
- Update nix dev-dependency to v0.29.0, see #3112 (@decathorpe)
- Bump MSRV to [1.74](https://blog.rust-lang.org/2023/11/16/Rust-1.74.0.html), see #3154 (@keith-hall)
- Update clircle dependency to remove winapi transitive dependency, see #3113 (@niklasmohrin)

## Syntaxes

- `cmd-help`: scope subcommands followed by other terms, and other misc improvements, see #2819 (@victor-gp)
- Upgrade JQ syntax, see #2820 (@dependabot[bot])
- Add syntax mapping for quadman quadlets #2866 (@cyqsimon)
- Map containers .conf files to TOML syntax #2867 (@cyqsimon)
- Associate `.xsh` files with `xonsh` syntax that is Python, see #2840 (@anki-code)
- Associate JSON with Comments `.jsonc` with `json` syntax, see #2795 (@mxaddict)
- Associate JSON-LD `.jsonld` files with `json` syntax, see #3037 (@vorburger)
- Associate `.textproto` files with `ProtoBuf` syntax, see #3038 (@vorburger)
- Associate GeoJSON `.geojson` files with `json` syntax, see #3084 (@mvaaltola)
- Associate `.aws/{config,credentials}`, see #2795 (@mxaddict)
- Associate Wireguard config `/etc/wireguard/*.conf`, see #2874 (@cyqsimon)
- Add support for [CFML](https://www.adobe.com/products/coldfusion-family.html), see #3031 (@brenton-at-pieces)
- Map `*.mkd` files to `Markdown` syntax, see issue #3060 and PR #3061 (@einfachIrgendwer0815)
- Add syntax mapping for CITATION.cff, see #3103 (@Ugzuzg)
- Add syntax mapping for kubernetes config files #3049 (@cyqsimon)
- Adds support for pipe delimiter for CSV #3115 (@pratik-m)
- Add syntax mapping for `/etc/pacman.conf` #2961 (@cyqsimon)
- Associate `uv.lock` with `TOML` syntax, see #3132 (@fepegar)

## Themes

- Patched/improved themes for better Manpage syntax highlighting support, see #2994 (@keith-hall).

## `bat` as a library

- Changes to `syntax_mapping::SyntaxMapping` #2755 (@cyqsimon)
  - `SyntaxMapping::get_syntax_for` is now correctly public
  - [BREAKING] `SyntaxMapping::{empty,builtin}` are removed; use `SyntaxMapping::new` instead
  - [BREAKING] `SyntaxMapping::mappings` is replaced by `SyntaxMapping::{builtin,custom,all}_mappings`
- Make `Controller::run_with_error_handler`'s error handler `FnMut`, see #2831 (@rhysd)
- Improve compile time by 20%, see #2815 (@dtolnay)
- Add `theme::theme` for choosing an appropriate theme based on the
  terminal's color scheme, see #2896 (@bash)
  - [BREAKING] Remove `HighlightingAssets::default_theme`. Use `theme::default_theme` instead.
- Add `PrettyPrinter::print_with_writer` for custom output destinations, see #3070 (@kojix2)

# v0.24.0

## Features

- Add environment variable `BAT_PAGING`, see #2629 (@einfachIrgendwer0815)
- Add opt-in (`--features lessopen`) support for `LESSOPEN` and `LESSCLOSE`. See #1597, #1739, #2444, #2602, and #2662 (@Anomalocaridid)

## Bugfixes

- Fix `more` not being found on Windows when provided via `BAT_PAGER`, see #2570, #2580, and #2651 (@mataha)
- Switched default behavior of `--map-syntax` to be case insensitive #2520
- Updated version of `serde_yaml` to `0.9`. See #2627 (@Raghav-Bell)
- Fix arithmetic overflow in `LineRange::from` and `LineRange::parse_range`, see #2674, #2698 (@skoriop)
- Fix paging not happening when stdout is interactive but stdin is not, see #2574 (@Nigecat)
- Make `-pp` override `--paging` and vice versa when passed as a later argument, see #2660 (@J-Kappes)

## Other

- Output directory for generated assets (completion, manual) can be customized, see #2515 (@tranzystorek-io)
- Use the `is-terminal` crate instead of `atty`, see #2530 (@nickelc)
- Add Winget Releaser workflow, see #2519 (@sitiom)
- Bump MSRV to 1.70, see #2651 (@mataha)

## Syntaxes

- Associate `os-release` with `bash` syntax, see #2587 (@cyqsimon)
- Associate `Containerfile` with `Dockerfile` syntax, see #2606 (@einfachIrgendwer0815)
- Replaced quotes with double quotes so fzf integration example script works on windows and linux. see #2095 (@johnmatthiggins)
- Associate `ksh` files with `bash` syntax, see #2633 (@johnmatthiggins)
- Associate `sarif` files with `JSON` syntax, see #2695 (@rhysd)
- Associate `ron` files with `rust` syntax, see #2427 (@YeungOnion)
- Add support for [WebGPU Shader Language](https://www.w3.org/TR/WGSL/), see #2692 (@rhysd)
- Add `.dpkg-new` and `.dpkg-tmp` to ignored suffixe, see #2595 (@scop)
- fix: Add syntax mapping `*.jsonl` => `json`, see #2539 (@WinterCore)
- Update `Julia` syntax, see #2553 (@dependabot)
- add `NSIS` support, see #2577 (@idleberg)
- Update `ssh-config`, see #2697 (@mrmeszaros)
- Add syntax mapping `*.debdiff` => `diff`, see #2947 (@jacg)

## `bat` as a library

- Add optional output_buffer arg to `Controller::run()` and `Controller::run_with_error_handler()`, see #2618 (@Piturnah)


# v0.23.0

## Features

- Implemented `-S` and `--chop-long-lines` flags as aliases for `--wrap=never`. See #2309 (@johnmatthiggins)
- Breaking change: Environment variables can now override config file settings (but command-line arguments still have the highest precedence), see #1152, #1281, and #2381 (@aaronkollasch)
- Implemented `--nonprintable-notation=caret` to support showing non-printable characters using caret notation. See #2429 (@einfachIrgendwer0815)

## Bugfixes

- Fix `bat cache --clear` not clearing the `--target` dir if specified. See #2393 (@miles170)

## Other

- Various bash completion improvements, see #2310 (@scop)
- Disable completion of `cache` subcommand, see #2399 (@cyqsimon)
- Signifigantly improve startup performance on macOS, see #2442 (@BlackHoleFox)
- Bump MSRV to 1.62, see #2496 (@Enselic)

## Syntaxes

- Added support for Ada, see #1300 and #2316 (@dkm)
- Added `todo.txt` syntax, see #2375 (@BANOnotIT)
- Improve Manpage.sublime-syntax. See #2364 (@Freed-Wu) and #2461 (@keith-hall)
- Added a new `requirements.txt` syntax, see #2361 (@Freed-Wu)
- Added a new VimHelp syntax, see #2366 (@Freed-Wu)
- Associate `pdm.lock` with `TOML` syntax, see #2410
- `Todo.txt`: Fix highlighting of contexts and projects at beginning of done.txt, see #2411
- `cmd-help`: overhaul scope names (colors) to improve theme support; misc syntax improvements. See #2419 (@victor-gp)
- Added support for Crontab, see #2509 (@keith-hall)

## Themes

## `bat` as a library

- `PrettyPrinter::header` correctly displays a header with the filename, see #2378 and #2406 (@cstyles)


# v0.22.1

## Bugfixes

- Bring back pre-processing of ANSI escape characters to so that some common `bat` use cases starts working again. See #2308 (@Enselic)

# v0.22.0

## Features

- Make the default macOS theme depend on Dark Mode. See #2197, #1746 (@Enselic)
- Support for separate system and user config files. See #668 (@patrickpichler)

## Bugfixes

- Prevent fork nightmare with `PAGER=batcat`. See #2235 (@johnmatthiggins)
- Make `--no-paging`/`-P` override `--paging=...` if passed as a later arg, see #2201 (@themkat)
- `--map-syntax` and `--ignored-suffix` now works together, see #2093 (@czzrr)
- Strips byte order mark from output when in non-loop-through mode. See #1922 (@dag-h)

## Other

- Relaxed glibc requirements on amd64, see #2106 and #2194 (@sharkdp)
- Improved fish completions. See #2275 (@zgracem)
- Stop pre-processing ANSI escape characters. Syntax highlighting on ANSI escaped input is not supported. See #2185 and #2189 (@Enselic)

## Syntaxes

- NSE (Nmap Scripting Engine) is mapped to Lua, see #2151 (@Cre3per)
- Correctly color `fstab` dump and pass fields, see #2246 (@yuvalmo)
- Update `Command Help` syntax, see #2255
- `Julia`: Fix syntax highlighting for function name starting with `struct`, see #2230
- Minor update to `LiveScript`, see #2291
- Associate `.mts` and `.cts` files with the `TypeScript` syntax. See #2236 (@kidonng)
- Fish history is mapped to YAML. See #2237 (@kidonng)

## `bat` as a library

- Make `bat::PrettyPrinter::syntaxes()` iterate over new `bat::Syntax` struct instead of `&syntect::parsing::SyntaxReference`. See #2222 (@Enselic)
- Clear highlights after printing, see #1919 and #1920 (@rhysd)


# v0.21.0

## Features

- Correctly render tab stops in `--show-all`, see #2038 (@Synthetica9)
- Add a `--style=default` option and make it the default. It is less verbose than `full`, see #2061 (@IsaacHorvath)
- Enable BusyBox `less` as pager, see #2162 (@nfisher1226)
- File extensions are now matched case-insensitively. See #1854, #2181 (@Enselic)

## Bugfixes

- Bump `regex` dependency from 1.5.4 to 1.5.5 to fix [CVE-2022-24713](https://blog.rust-lang.org/2022/03/08/cve-2022-24713.html), see #2145, #2139 (@Enselic)
- `bat` no longer crashes when encountering files that references missing syntaxes. See #915, #2181 (@Enselic)

## Performance

- Skip syntax highlighting on long lines (> 16384 chars) to help improve performance. See #2165 (@keith-hall)
- Vastly improve startup time by lazy-loading syntaxes via syntect 5.0.0. This makes bat display small files ~75% faster than before. See #951, #2181 (@Enselic)

## Other

- Include info about custom assets in `--diagnostics` if used. See #2107, #2144 (@Enselic)

## Syntaxes

- Mapped clang-format config file (.clang-format) to YAML syntax (@TruncatedDinosour)
- log syntax: improved handling of escape characters in double quoted strings. See #2123 (@keith-hall)
- Associate `/var/spool/mail/*` and `/var/mail/*` with the `Email` syntax. See #2156 (@cyqsimon)
- Added cmd-help syntax to scope --help messages. See #2148 (@victor-gp)
- Slightly adjust Zig syntax. See #2136 (@Enselic)
- Associate `.inf` files with the `INI` syntax. See #2190 (@Enselic)

## `bat` as a library

- Allow configuration of `show_nonprintable` with `PrettyPrinter`, see #2142
- The binary format of syntaxes.bin has been changed due to syntaxes now being lazy-loaded via syntect 5.0.0. See #2181 (@Enselic)
- Mark `bat::error::Error` enum as `#[non_exhaustive]` to allow adding new variants without future semver breakage. See #2181 (@Enselic)
- Change `Error::SyntectError(syntect::LoadingError)` to `Error::SyntectError(syntect::Error)`. See #2181 (@Enselic)
- Add `Error::SyntectLoadingError(syntect::LoadingError)` enum variant. See #2181 (@Enselic)


# v0.20.0

## Features

- New style component `header-filesize` to show size of the displayed file in the header. See #1988 (@mdibaiee)
- Use underline for line highlighting on ANSI, see #1730 (@mdibaiee)

## Bugfixes

- Fix bash completion on bash 3.x and bash-completion 1.x. See #2066 (@joshpencheon)

## Syntaxes

- `GraphQL`: Add support for interfaces implementing interfaces and consider ampersand an operator. See #2000
- Associate `_vimrc` and `_gvimrc` files with the `VimL` syntax. See #2002
- Associate `poetry.lock` files with the `TOML` syntax. See #2049
- Associate `.mesh`, `.task`, `.rgen`, `.rint`, `.rahit`, `.rchit`, `.rmiss`, and `.rcall` with the `GLSL` syntax. See #2050
- Added support for `JQ` syntax, see #2072
- Properly associate global git config files rooted in `$XDG_CONFIG_HOME/git/` or `$HOME/.config/git/`. See #2067 (@cyqsimon)

## `bat` as a library

- Exposed `get_syntax_set` and `get_theme` methods on `HighlightingAssets`. See #2030 (@dandavison)
- Added `HeaderFilename` and `HeaderFilesize` to `StyleComponent` enum, and mark it `#[non_exhaustive]`. See #1988 (@mdibaiee)


# v0.19.0

## Performance

- Reduce startup time in loop-through mode (e.g. when redirecting output) by 90%. See #1747 (@Enselic)
- Load themes lazily to make bat start 25% faster when disregarding syntax load time. See #1969 (@Enselic)
- Python syntax highlighting no longer suffers from abysmal performance in specific scenarios. See #1688 (@keith-hall)
- Fix for poor performance when ANSI escape sequences are piped to `bat`, see #1596 (@eth-p)
- Fix for incorrect handling of ANSI escape sequences when using `--wrap=never`, see #1596 (@eth-p)
- Load custom assets as fast as integrated assets, see #1753 (@Enselic)

## Features

- Support for `x:-delta` (minus) syntax in line ranges (e.g. `20:-10`). See  #1901 (@bojan88)
- Support for `--ignored-suffix` argument. See #1892 (@bojan88)
- `$BAT_CONFIG_DIR` is now a recognized environment variable. It has precedence over `$XDG_CONFIG_HOME`, see #1727 (@billrisher)
- Support for `x:+delta` syntax in line ranges (e.g. `20:+10`). See  #1810 (@bojan88)
- Add new `--acknowledgements` option that gives credit to theme and syntax definition authors. See #1971 (@Enselic)
- Include git hash in `bat -V` and `bat --version` output if present. See #1921 (@Enselic)

## Bugfixes

- First line not shown in diff context. See #1891 (@divagant-martian)
- Do not ignore syntaxes that handle file names with a `*.conf` extension. See #1703 (@cbolgiano)

## Other

- Add PowerShell completion, see #1826 (@rashil2000)
- Minimum supported Rust version (MSRV) bumped to 1.51, see #1994 (@mdibaiee)

## Syntaxes

- Groff, see #1685 (@scop)
- HTTP Requests and Responses, see #1748 (@keith-hall)
- LLVM, see #1777 (@ioncodes)
- Highlight for `vimrc` and `gvimrc` files, see #1763 (@SuperSandro2000)
- Syslog highlighting improvements, see #1793 (@scop)
- Added support for `slim` syntax, see #1693 (@mfinelli)
- Racket, see #1884 (@jubnzv)
- LiveScript, see #1915 (@Enselic)
- MediaWiki, see #1925 (@sorairolake)
- The `requirements.txt` syntax has been removed due to incompatible license requirements.
- Dart, new highlighter, see #1959 (@Ersikan)
- SCSS and Sass syntaxes updated, see #1766 (@Enselic)
- PowerShell syntax updated, see #1935 (@Enselic)
- TypeScript syntax updated, see #1834 (@Enselic)

## `bat` as a library

- Deprecate `HighlightingAssets::syntaxes()` and `HighlightingAssets::syntax_for_file_name()`. Use `HighlightingAssets::get_syntaxes()` and `HighlightingAssets::get_syntax_for_path()` instead. They return a `Result` which is needed for upcoming lazy-loading work to improve startup performance. They also return which `SyntaxSet` the returned `SyntaxReference` belongs to. See #1747, #1755, #1776, #1862 (@Enselic)
- Remove `HighlightingAssets::from_files` and `HighlightingAssets::save_to_cache`. Instead of calling the former and then the latter you now make a single call to `bat::assets::build`. See #1802, #1971 (@Enselic)
- Replace  the `error::Error(error::ErrorKind, _)` struct and enum with an `error::Error` enum. `Error(ErrorKind::UnknownSyntax, _)` becomes `Error::UnknownSyntax`, etc. Also remove the `error::ResultExt` trait. These changes stem from replacing `error-chain` with `thiserror`. See #1820 (@Enselic)
- Add new `MappingTarget` enum variant `MapExtensionToUnknown`. Refer to its documentation for more information. Also mark `MappingTarget` as `#[non_exhaustive]` since more enum variants might be added in the future. See #1703 (@cbolgiano), #2012 (@Enselic)


# v0.18.3

## Bugfixes

- Bump `git2` dependency to fix build with Rust 1.54, see #1761


# v0.18.2

## Features

- Ignore known backup/template filename suffixes when selecting the syntax, see #1687 (@scop)

## Bugfixes

- Fix for a security vulnerability on Windows. Prior to this release, `bat` would execute programs called `less`/`less.exe` from the current working directory (instead of the one from `PATH`) with priority. An attacker might be able to use this by placing a malicious program in a shared directory where the user would execute `bat`. `bat` users on Windows are advised to upgrade to this version. See #1724 and #1472 (@Ry0taK).

## Other

- Add bash completion, see #1678 (@scop)
- Fix Clippy lints, see #1661 (@mohamed-abdelnour)
- Add syntax highlighting test files, see #1213 and #1668 (@mohamed-abdelnour)

## Syntaxes

- Upgraded Julia syntax to fix a highlighting bug, see #1692
- Added support for `dash` syntax, see #1654 (@mohamed-abdelnour)
- Added support for `XAML` syntax, see #1590 and #1655 (@mohamed-abdelnour)
- Apply `DotENV` syntax also for `.env.default` and `.env.defaults` files, see #1669


# v0.18.1

## Bugfixes

- Mouse support and screen clearing broken for `less` versions with minor version number (581.2), see #1629 and #1639 (@aswild)

## Other

- `Input::ordinary_file` and `Input::with_name` now accept `Path` rather than `OsStr` see #1571 (@matklad)
- The `LESS` environment variable is now included in `bat --diagnostic`, see #1589 (@Enselic)
- Increased min. required Rust version to 1.45

## Syntaxes

- Improved the Syslog syntax highlighting, see #1606 (@keith-hall)
- Replaced "Advanced CSV" with a custom CSV syntax definition written especially for `bat`; see #1574 (@keith-hall)
- Added SystemVerilog file syntax, see #1580 (@SeanMcLoughlin)
- Added Solidity and Vyper syntax, see #1602 (@Ersikan)

## New themes

- Dark+ VS Code theme, see #1588 and #1598 (@PatriotRossii)



# v0.18.0

## Features

- Use a pager when `bat --list-languages` is called, see #1394 (@stku1985)

## Bugfixes

- If the last line doesn't end with a newline character, don't add it if `--style=plain`, see #1438 (@Enselic)
- Only print themes hint in interactive mode (`bat --list-themes`), see #1439 (@rsteube)
- Make ./tests/syntax-tests/regression_test.sh work on recent versions of macOS, see #1443 (@Enselic)
- VimL syntax highlighting fix, see #1450 (@esensar)
- Print an 'Invalid syntax theme settings' error message if a custom theme is broken, see #614 (@Enselic)
- If plain mode is set and wrap is not explicitly opted in, long lines will no be truncated, see #1426
- If `PAGER` (but not `BAT_PAGER` or `--pager`) is `more` or `most`, silently use `less` instead to ensure support for colors, see #1063 (@Enselic)
- If `PAGER` is `bat`, silently use `less` to prevent recursion. For `BAT_PAGER` or `--pager`, exit with error, see #1413 (@Enselic)
- Manpage highlighting fix, see #1511 (@keith-hall)
- `BAT_CONFIG_PATH` ignored by `bat` if non-existent, see #1550 (@sharkdp)

## Other

- Performance improvements, see #1421 (@LovecraftianHorror)
- Added a new `--diagnostic` option to collect information for bug reports, see #1459 (@sharkdp)
- Modified default theme colors to differentiate between a JSON key and a string value, see #1400 (@keith-hall)
- Upped min required Rust version to 1.42

## Syntaxes

- Added Zig syntax, see #1470 (@paulsmith)
- Added Lean syntax, see #1446 (@Julian)
- Added `.resource` extension for Robot Framework files, see #1386
- Added `gnuplot` syntax, see #1431 (@sharkdp)
- Highlight *.pac (Proxy auto-config) files as JavaScript, see #1515 (@sharkdp)

## New themes

- `ansi` replaces `ansi-dark` and `ansi-light`, see #1104 and #1412 (@mk12). **Breaking change:** users that were previously using one of the `ansi-*` themes should switch to `ansi`.
- The Gruvbox theme has been updated, see #1291 (@j0hnmeow). **Breaking change:** users that were previously using `gruvbox` or `gruvbox-white` should update and use `gruvbox-dark`/`gruvbox-light` instead.

## `bat` as a library

- The following `PrettyPrinter` methods have been removed (they were previously deprecated):
   - `input_stdin_with_name`
   - `input_from_bytes_with_name`
   - `input_from_reader_with_name`
   - `vcs_modification_markers` (if the `git` feature is not enabled)


# v0.17.1

## Bugfixes

- Running `bat` without arguments fails ("output file is also an input"), see #1396


# v0.17.0

## Features

- Added a new `--style` value, `rule`, which adds a simple horizontal ruled line between files, see #1276 (@tommilligan)
- Pass `-S` ("chop long lines") to `less` if `--wrap=never` is set in `bat`, see #1255 (@gahag)

## Bugfixes

- Detect infinite loop when input and output are the same, see #1193 and #1197 (@niklasmohrin)
- Throw an error when `bat` is being used as `pager`, see #1343 (@adrian-rivera)
- Bash syntax highlighting not selected for `*.ebuild` and `*.eclass` files, see #1292 (@sharkdp)
- Fix `zsh` completion when using `-p`, see #1320 (@xzfc)

## Other

- Add note to refer to see detailed help with `--help` (and vice versa with `-h`), see #1215 (@henil)
- Add a `Contributors` section to `README`, see #1348 (@adrian-rivera)

## Syntaxes

- Manpage syntax highlighting has been improved, see #1315 (@keith-hall)
- Add Svelte file syntax, see #1285 (@kjmph)

## New themes

- Coldark, see #1329 (@armandphilippot)


# v0.16.0

## Features

- Added support for the `NO_COLOR` environment variable, see #1021 and #1031 (@eth-p)
- Added `-P` short flag to disable paging, see #1075 and #1082 (@LordFlashmeow)
- Added `--force-colorization`/`-f` flag to provide an alias for forced color and decoration output, see #1141 (@alexanderkarlis)

## Bugfixes

- Fixed non-printable characters display for redirected output, see #1061 (@gsomix)
- Handle file extension conflicts in `--list-languages`, see #1076 and #1135 (@Kienyew)

## Other

- Switched to "·" (U+00B7) Middle Dot from "•" (U+2022) Bullet for non-printing spaces, see #1056 and #1100 (@LordFlashmeow)
- Added zsh shell completion script, see #1136 (@Kienyew)
- Improved `--help` text (@sharkdp)
- Added custom languages/themes sections to manpage (@eth-p)

## Syntaxes

- Update AsciiDoc syntax, see #1034 (@rxt1077)
- GLSL (@caioalonso)
- Add Nginx and Apache config file syntax, see #1137 (@kjmph, @niklasmohrin)
- Use `fstab` syntax for `crypttab` files, see #1073 (@sharkdp)
- Support syntax highlighting for files in `$XDG_CONFIG_HOME/git/`, see #1191 (@ahmedelgabri)

## New themes

- Gruvbox, see #1069 (@kyleondy)
- base16-256 for [base16-shell](https://github.com/chriskempson/base16-shell) users, see #1111 (@mk12)

## `bat` as a library

- Add APIs to provide `Input` descriptions with `InputDescription` (@eth-p)
- Add function to directly provide `Input`s to `PrettyPrinter` (@eth-p)
- **Breaking:** `Input::theme_preview_file` is no longer available. (@eth-p)

## Packaging

- Removed build dependency on `liquid` (@sharkdp).

# v0.15.4

## Bugfixes

- Added missing Solarized themes, see #1027
- Fixed highlighting bug in Haskell source files, see #1026

# v0.15.3

## Bugfixes

- Cannot run `bat` with relative paths, see #1022
- bat mishighlights Users that start with digits in SSH config, see #984

## New syntaxes

- SML, see #1005 (@kopecs)

## Other

- Some syntaxes and themes have been updated to the latest version

# v0.15.2

## Bugfixes

- Fix syntax detection for files called 'rails', see #1008
- Fix potential errors with syntax detection for symlinked files, see #1001
- `--map-syntax` doesn't work with names provided through `--file-name` (@eth-p)

## Other

- Add padding above headers when not using a grid, see #968 and #981 (@pt2121)
- bat now prints an error if an invalid syntax is specified via `-l` or `--map-syntax`, see #1004 (@eth-p)

## `bat` as a library

- `PrettyPrinter::vcs_modification_markers` has been marked deprecated when building without the `git` feature, see #997 and #1020 (@eth-p, @sharkdp)

## Packaging

- Compilation problems with `onig_sys` on various platforms have been resolved by upgrading to `syntect 4.2`, which includes a new `onig` version that allows to build `onig_sys` without the `bindgen` dependency. This removes the need for `libclang(-dev)` to be installed to compile `bat`. Package maintainers might want to remove `clang` as a build dependency. See #650 for more details.

# v0.15.1

## Bugfixes

- Fix highlighting of Markdown files, see #963 and #977
- Fix `base16` theme (was broken since in v0.14), see #972, #934 and #979 (@mk12).
  Users suffering from #865 ("no color for bat in ssh from a Windows client") can use the `ansi-dark` and `ansi-light` themes from now on.

## New syntaxes

- Fortran, see #957
- Email (@mariozaizar)
- QML, see #962 (@pylipp)

# v0.15.0

## Features

- Add a new `--diff`/`-d` option that can be used to only show lines surrounding
  Git changes, i.e. added, removed or modified lines. The amount of additional
  context can be controlled with `--diff-context=N`. See #23 and #940

## Bugfixes

- Error message printed in the middle of the output for another file, see #946
- Performance improvements when using custom caches (via `bat cache --build`): the `bat` startup time should now be twice as fast (@lzutao).

## Themes

- Updated version of the Solarized dark/light themes, see #941

## `bat` as a library

- There are a few changes in the "low level" API (the `Config` struct has changed and
  the error handler needs a new `&mut dyn Write` argument). The high-level API is not
  affected.

# v0.14.0

## Features

- Added a new `--file-name <name>…` option to overwrite the displayed filename(s)
  in the header. This is useful when piping input into `bat`. See #654 and #892 (@neuronull).
- Added a new `--generate-config-file` option to create an initial configuration file
  at the right place. See #870 (@jmick414)

## Bugfixes

- Performance problems with C# source code have been fixed, see #677 (@keith-hall)
- Performance problems with Makefiles have been fixed, see #750 (@keith-hall)
- Fix bug when highlighting Ruby files with unindented heredocs, see #914 (@keith-hall)
- A highlighting problem with Rust source code has been fixed, see #924 (@keith-hall)
- Windows: short files that do not require paging are displayed and then lost, see #887
- `--highlight-line` did not work correctly in combination with `--tabs=0` and `--wrap=never`,
  see #937

## Other

- When saving/reading user-provided syntaxes or themes, `bat` will now maintain a
  `metadata.yaml` file which includes information about the `bat` version which was
  used to create the cached files. When loading cached files, we now print an error
  if they have been created with an incompatible version. See #882
- Updated `liquid` dependency to 0.20, see #880 (@ignatenkobrain)

## `bat` as a library

- A completely new "high level" API has been added that is much more convenient
  to use. See the `examples` folder for the updated code. The older "low level"
  API is still available (basically everything that is not in the root `bat`
  module), but has been refactored quite a bit. It is recommended to only use
  the new "high level" API, if possible. This will be much easier to keep stable.
  Note that this should still be considered a "beta" release of `bat`-as-a-library.
  For more details and some screenshots of the example programs, see #936.
- Stripped out a lot of binary-only dependencies, see #895 and #899 (@dtolnay)

  This introduces a `features = ["application"]` which is enabled by default and pulls in
  everything required by `bat` the application. When depending on bat as a library, downstream
  `Cargo.toml` should disable this feature to cut out inapplicable heavy dependencies:
  ``` toml
  [dependencies]
  bat = { version = "0.14", default-features = false }
  ```
  Other optional functionality has also been put behind features: `paging` and `git` support.
- Allow using the library with older syntect, see #896 and #898 (@dtolnay)

## New syntaxes

- Rego, see #872 (@patrick-east)
- Stylo, see #917


# v0.13.0

## `bat` as a library

Beginning with this release, `bat` can be used as a library (#423).

This was a huge effort and I want to thank all people who made this possible: @DrSensor, @mitsuhiko, @mre, @eth-p!

- Initial attempt in #469 (@mitsuhiko)
- Second attempt, complete restructuring of the `bat` crate, see #679 (@DrSensor)
- Updates to example, public API, error handling, further refactoring: #693 #873 #875 (@sharkdp)

I want to stress that this is the very first release of the library. Things are very likely to change. A lot of things are still missing (including the documentation).

That being said, you can start using it! See the example programs in [`examples/`](https://github.com/sharkdp/bat/tree/master/examples).

You can see the API documentation here: https://docs.rs/bat/

## Features

- (**Breaking change**) Glob-based syntax mapping, see #877 and #592. With this change,
  users need to update their bat config files (`bat --config-file`), if they have any `--map-syntax` settings
  present.

  The option now works like this:
  ```bash
  --map-syntax <glob-pattern>:<syntax-name>
  ```

  For more information, see the `--help` text, the man page or the README.

  This new feature allows us to properly highlight files like:
  * `/etc/profile`
  * `~/.ssh/config`

- `--highlight-line` now accepts line ranges, see #809 (@lkalir)
- Proper wrapping support for output with wide Unicode characters, see #811 #787 and #815 (@Kogia-sima)
- A lot of updates to existing syntaxes via #644 (@benwaffle, @keith-hall)
- `BAT_CACHE_PATH` can be used to place cached `bat` assets in a non-standard path, see #829 (@neuronull)
- Support combination of multiple styles at the same time, see #857 (@aslpavel)

## Bugfixes

- Do not pass '--no-init' on newer less versions, see #749 and #786 (@sharkdp)
- 'bat cache' still takes precedence over existing files, see #666 (@sharkdp)
- `.sc` files should be treated as scala files, see #443 (@benwaffle)
- Allow underscores and dashes in page names, see #670 (@LunarLambda)
- Keep empty lines empty, see #601 (@mbarbar)
- Wrapping does not work when piping, see #758 (@fusillicode, @allevo, @gildo)
- Allow for non-unicode filenames, see #225 (@sharkdp)
- Empty file without header produces incomplete grid, see #798 (@eth-p)
- Files named `build` don't respect shebang lines, see #685 (@sharkdp)

## Other

- Parametrizable names for man page and shell completion files, see #659 #673 #656 (@eth-p)
- Enabled LTO, making `bat` about 10% faster, see #719 (@bolinfest, @sharkdp)
- Suggestions non how to configure `bat` for MacOS dark mode, see README (@jerguslejko)
- Extended ["Integration with other tools"](https://github.com/sharkdp/bat#integration-with-other-tools) section (@eth-p)
- Updated [instrutions on how to use `bat` as a `man`-pager](https://github.com/sharkdp/bat#man), see #652, see #667 (@sharkdp)
- Add section concerning file encodings, see #688 and #568 (@sharkdp)
- Updated sort order of command-line options in `--help` text and manpage, see #653 and #700 (@hrlmartins)
- Updates to the man page syntax, see #718 (@sharkdp)
- Japanese documentation updates, see #863 (@k-ta-yamada, @sorairolake and @wt-l00)
- Accept "default" as a theme, see #757 (@fvictorio)
- Updated Windows installation instructions, see #852 (@sorenbug)
- Updated man page, see #573 (@sharkdp)

## New syntaxes

- Jinja2, see #648 (@Martin819)
- SaltStack SLS, see #658 (@Martin819)
- `/etc/fstab`, see #696 (@flopp and @eth-p)
- `/etc/group` and `/etc/passwd`, see #698 (@argentite)
- `/proc/cpuinfo` and `/proc/meminfo`, see #593 (@sharkdp)
- Nim, see #542 (@sharkdp)
- Vue, see #826 (@chaaaaarlotte)
- CoffeScript, see #833 (@sharkdp)

## New themes

- Dracula, see #687 (@clarfon)
- Nord, see #760 (@crabique)
- Solarized light and dark, see #768 (@hakamadare)

## Packaging

- `bat` is now in the official Ubuntu and Debian repositories, see #323 and #705 (@MarcoFalke)
- `bat` can now be installed via MacPorts, see #675 (@bn3t)
- Install fish completions into 'vendor_completions.d', see #651 (@sharkdp)

## Thanks

- To @eth-p for joining me as a maintainer! I'm very grateful for all the work you put into
  managing and responding to issues, improving our deployment, adding PR/issue templates (#837) as
  well as fixing bugs and implementing new features.

# v0.12.1

## Bugfixes

- Fixes a bug for older Windows versions (*"The procedure entry point `CreateFile2` could not be located"*), see #643 (@rivy)

# v0.12.0

## Features

- Binary file content can now be viewed with `bat -A`, see #623, #640 (@pjsier and @sharkdp)
- `bat` can now be used as a man pager. Take a look at the README and #523 for more details.
- Add new style component to separate multiple `--line-range`s, see #570 (@eth-p)
- Added `-L` as an alias for `--list-languages`

## Bugfixes

- Output looks unbalanced when using '--style=grid,numbers' without 'header', see #571 (@eth-p)
- issues with filenames starting with "cache", see #584
- Can't build cache with new theme without creating cache dir, see #576 (@frm)
- `--terminal-width -10` is parsed incorrectly, see #611

## Other

- Added fish completions to DEB package, see #554

## New syntaxes

- Emacs Org mode, see #36 (@bricewge)
- `requirements.txt`
- DotENV `.env`
- SSH config syntax (`-l ssh_config`), see #582 (@issmirnov)
- `/etc/hosts`, see #583 (@issmirnov)
- GraphQL, see #625 (@dandavison)
- Verilog, see #616
- SCSS and Sass, see #637
- `strace` syntax, see #599

## Packaging

- `bat` is now in the official Gentoo repositories, see #588 (@toku-sa-n)
- `bat` is now in the official Alpine Linux repositories, see #586 (@5paceToast)
- `bat` is in the official Fedora repositories, see #610 (@ignatenkobrain)

# v0.11.0

## Features

- Three new special color themes are available: `ansi-light`, `ansi-dark` and `base16`. These
  are useful for people that often switch from dark to light themes in their terminal emulator
  or for people that want the colors to match their terminal theme colors. For more details,
  see #543 and #490 (@mk12, implementation idea by @trishume)
- Hand-written auto completion script for Fish shell, see #524 and #555 (@ev-dev and @eth-p)
- The `-p`/`--plain` option can now be used twice (typically `-pp`). The first `-p` switches the
  `--style` to "plain". The second `-p` disables the pager. See #560 and #552 (@eth-p)

## Bugfixes

- Do not replace arguments to `less` when using `--pager`, see #509
- Binary files will now be indicated by a warning in interactive mode, see #530 #466 #550 (@maxfilov)
- Empty files are (once again) printed with a single header line, see #504 and #566 (@reidwagner
  and @sharkdp)
- `--terminal-width=0` is now disallowed, see #559 (@eth-p)
- Accidental printing of files named `cache`, see #557

## Other

- New integration tests, see #500 and #502 (@reidwagner and @sharkdp)
- New ["Integration with other tools"](https://github.com/sharkdp/bat#integration-with-other-tools) section in the README.
- Migrated to Rust 2018 (@expobrain)

## New syntaxes

- F# syntax has been updated, see #531 (@stroborobo)
- Fish shell, see #548 (@sanga)

## Packaging

- `bat` is now available on Chocolatey, see #541 (@rasmuskriest)

# v0.10.0

## Features

- Added new `--highlight-line <N>` option, see #453, #346 and #175 (@tskinn and @sharkdp)

## Changes

- **Change the default configuration directory on macOS** to `~/.config/bat`, see #442 (@lavifb). If you are on macOS, you need to copy your configuration directory from the previous place (`~/Library/Preferences/bat`) to the new place (`~/.config/bat`).
- Completely disabled the generation of shell completion files, see #372
- Properly set arguments to `less` if `PAGER` environment variable contains something like `less -F` (which is missing the `-R` option), see #430 (@majecty)
- Report the name of missing files, see #444 (@ufuji1984)
- Don't start pager if file doesn't exist, see #387
- Rename `bat cache --init` to `bat cache --build`, see #498
- Move the `--config-dir` and `--cache-dir` options from `bat cache` to `bat` and hide them from the help text.

## Bugfixes

- Blank line at the end of output when using `--style=plain`, see #379
- EOF must be sent twice on stdin if no other input is sent, see #477 (@reidwagner)

## New syntaxes

- Twig (@ahmedelgabri)
- `.desktop` files (@jleclanche)
- AsciiDoc (@markusthoemmes)
- Assembly (x86_64 and ARM)
- Log files (@caos21)
- Protobuf and ProtobufText (@caos21)
- Terraform (@caos21)
- Jsonnet (@hfm)
- Varlink (@haraldh)

## Other

- Added Japanese version of README (@sh-tech and @object1037)
- Code improvements (@barskern)

# v0.9.0

## Features

- A new `-A`/`--show-all` option has been added to show and highlight non-printable characters (in analogy to GNU `cat`s option):

  ![](https://camo.githubusercontent.com/c3e769482ef3184f6be6adaa34bdc8d19c378254/68747470733a2f2f692e696d6775722e636f6d2f324b54486859542e706e67)

  see #395 and #381 for more details.

- Added `--pager` option (to configure the pager from the configuration file), see #362 (@majecty)

- Added `BAT_CONFIG_PATH` environment variable to set a non-default path for `bat`s configuration file, see #375 (@deg4uss3r)

- Allow for multiple occurrences of `--style` to allow for the configuration
  of styles from the config file, see #367 (@sindreij)

- Allow for multiple `--line-range` arguments, see #23

- The `--terminal-width` option can now also accept offsets, see #376

## Changes

- Use of italics is now *disabled by default* (see #389 for details). They can be
  re-enabled by adding `--italic-text=always` to your configuration file.

- The default tab-width has been set to 4.

- Added new "Sublime Snazzy" theme.

- Shell completions are currently *not* shipped anymore, see #372 for details.

## Bugfixes

- Avoid endless recursion when `PAGER="bat"`, see #383 (@rodorgas)

## Other

- `bat` is now available on openSUSE, see #405 (@dmarcoux)

- Added section about the new configuration file in the README (@deg4uss3r)

- Chinese translation of README (@chinanf-boy)

- Re-written tests for `--tabs` (@choznerol)

- Speed up integration tests, see #394

# v0.8.0

## Features

- Support for a configuration file with the following simple format:

  ```bash
  --tabs=4
  --theme="Sublime Snazzy"

  # A line-comment
  --map-syntax .ignore:.gitignore
  --map-syntax PKGBUILD:bash
  --map-syntax Podfile:ruby

  # Flags and options can also be on a single line:
  --wrap=never --paging=never
  ```

  The configuration file path can be accessed via `bat --config-file`. On Linux,
  it is stored in `~/.config/bat/config`.

- Support for the `BAT_OPTS` environment variable with the same format as specified
  above (in a single line). This takes precedence over the configuration file.

  See also #310.

- Support for custom syntax mappings via the `-m`/`--max-syntax` option.

  This allows users to (re)map certain file extensions or file names to an existing syntax:

  ``` bash
  bat --map-syntax .config:json ...
  ```

  The option can be use multiple times. Note that you can easily make these mappings permanent by using bats new configuration file.

  See #169

- Support pager command-line arguments in `PAGER` and `BAT_PAGER`, see #352 (@Foxboron)

- Add support for wildcards in Windows CMD, see #309 (@zxey)

- First-line syntax detection for all input types, see #205

- Encoding support for UTF-16LE and UTF-16BE, see #285

- New syntaxes: Robot framework (@sanga)

## Changes

- Binary files are now detected and not displayed when the output goes to an interactive terminal, see #205

## Bugfixes

- JavaDoc comments break syntax highlighting in .java files, see #81

- Bat Panics on Haskell Source Code, see #314

## Other

- Better `-h` and `--help` texts.

- Updated documentation on how to configure `bat`s pager

- Updated documentation for light backgrounds, see #328 (@russtaylor)

- Generate shell completions during build, see #115 (@davideGiovannini)

- A lot of new tests have been written

- `bat` is now available via [Termux](https://termux.com/), see #341 (@fornwall)

- `bat` is now available via [nix](https://nixos.org/nix), see #344 (@mgttlinger)

- `bat` is now available via [Docker](https://hub.docker.com/r/danlynn/bat/), see #331 (@danlynn)

# v0.7.1

## Features

- Use the `ansi_colours` package by @mina86 for better true-color approximation on 8 bit color terminals, see #319 and #202.

## Bugfixes

- Bat Panics on Haskell Source Code, see #314
- Disable wrapping when `--style=plain`/`-p` is used, see #289

## Other

- Added Ansible install instructions (@aeimer)
- Added section about Cygwin to the README (@eth-p)

# v0.7.0

## Features

- Tabs are now (optionally) expanded to spaces. This can be controlled with the new
  `--tabs` command-line option or the `BAT_TABS` environment variable. The
  new feature also closes two bugs #166 and #184. For more information, see #302 (@eth-p).

- Added support for the `BAT_STYLE` environment variable, see #208 (@ms2300)

- Added `OneHalf` theme for terminals with a light-gray background, see #256

- Added new syntaxes for CSV, JSX in JavaScript and TypeScript, Cabal, Dart,
  F#, PureScript, Swift, Crystal, PowerShell (Many Thanks to @tobenna and @mimadrid)

## Changes

- Query `git diff` only when needed, see #303 (@ShikChen)

- Disable wrapping when `--plain` is used, see #289 (@eth-p)

## Bugfixes

- Can read files named `cache`, see #275 (@BK1603)

- A lot of bugfixes for Windows, see #252, #264

- Detect `less` reliably and in a portable way, see #271 and #290 (@Aankhen)

- last decoration line is not formatted properly with `--wrap never`, see #299 (@Rogach)

- Do not show file header for directories, see #292

## Other

- Enabled a new `aarch64` build target, see #258 (@rachitchokshi)

- Provide Debian packages for `armhf`, see #280 (@rachitchokshi)

- Added README section about "`bat` on Windows" (@Aankhen)

- Windows installation via scoop (@meltinglava)

# v0.6.1

## Bugfixes

- Fixed panic when running `bat --list-languages | head`, see #232 (@mchlrhw)
- Respect `--color` settings for `--list-themes` and `--list-languages`, see #233
- Git modifications now work on Windows

## Other

- There will be auto-generated Windows releases, starting with this version (@anykao)

# v0.6.0

## Features

- The `--list-themes` option now shows a preview for each highlighting theme (@ms2300)
- Added `-p`/`--plain` as an alias for `--style=plain`, see #212 (@ms2300)
- Major refactorings, enabling some progress on #150. In non-interactive mode, `bat` will now copy input bytes 1:1.
- New languages: Elm, Kotlin, Puppet, TypeScript, see #215 #216 #217 #218
- New syntax highlighting theme: zenburn (@colindean)

## Changes

- New themes in `$BAT_CONFIG_DIR/themes` are now loaded *in addition* to
  the default themes (they may also override), see #172
- The `Default.tmTheme` symlink is not necessary anymore.

## Bugfixes

* Using `bat cache --init` leads to duplicated syntaxes, see #206

## Other

* Extended and cleaned-up `--help` text.
* Added initial version of a man page, see #52
* New README sections: *Development* and *Troubleshooting*, see #220

# v0.5.0

## Features

- Added `--line-range n:m` option to print a range of lines, see #159 (@tskinn)
- The syntax highlighting theme can now be controlled by the `BAT_THEME` environment variable, see [README](https://github.com/sharkdp/bat#highlighting-theme) and #177 (@mandx)
- The `PAGER` and `BAT_PAGER` environment variables can be used to control the pager that `bat` uses, see #158 and the [new README section](https://github.com/sharkdp/bat#using-a-different-pager)
- Added syntax highlighting for Nix, see #180
- Added syntax highlighting for AWK (Gert Hulselmans)

## Changes

- The customization of syntax sets and theme sets is now separated. Syntax definitions are now loaded *in addition* to the ones that are stored in the `bat` binary by default. Please refer to these new sections in the README: [Adding new syntaxes](https://github.com/sharkdp/bat#adding-new-syntaxes--language-definitions), [Adding new themes](https://github.com/sharkdp/bat#adding-new-themes), also see #172
- The color for the filename is now the default foreground color. The colors for the grid and the line numbers is now determined from the syntax highlighting theme, which now also works for light backgrounds, see #178.

## Bugfixes

- Escape Sequences get partially stripped, see #182 (@eth-p)
- Use separate Git repository for snapshot testing, see #165 and #161
- Markdown breaking on JavaScript, see #183

## Other

- Binaries for armv7 are now provided, see #196
- `bat` is now in the official [Arch package repositories](https://www.archlinux.org/packages/community/x86_64/bat/).
- Optimizations in the RGB => 8-bit conversion (@mina86)

# v0.4.1

(this is just a small bugfix release, see 0.4.0 for all features and changes)

## Bugfixes

- Fix problem with `cargo test` when `bat` is not checked out in a Git repository, see #161

# v0.4.0

## Features

* Support for line-wrapping, see #54 and #102 (@eth-p)
* New and updated `--style` parameter, see #74 and README (@pitkley)
* Added `--theme` and `--list-themes` options, see #89 (@rleungx)
* Added syntax highlighting for: Julia (@iamed2), Dockerfiles, VimL, CMake, INI, Less
* Added a few popular Sublime Text highlighting themes, see #133
* Support for bold, italic and underline font styles, see #96
* Support for 32bit systems is now available, see #84
* Added `-u` and `-n` options, see #134
* ANSI color support on Windows 10

## Changes

* The customization folder for own syntaxes has been renamed from `syntax` to `syntaxes`, see README.
* Changed Markdown syntax to the default Sublime Text syntax, see #157
* Sorted language listing (@rleungx)
* Command line arguments like `--theme` or `--color` can now override themselves.
* Improved `--help` text.

## Bugfixes

- Fixed crash for (really) small terminal sizes, see #117 (@eth-p)
- Syntax detection for `.bashrc`, `CMakeLists.txt` etc., see #100
- Properly handle lines with invalid UTF-8, see #7 (@BrainMaestro)
- Better error handling, see #17 (@rleungx and @sharkdp)
- Proper handling of UTF-8 characters in `less`, see #98 (@ghuls)
- Build fix on nightly, see #148 (@tathanhdinh)

## Other

- [Comparison with alternative projects](https://github.com/sharkdp/bat/blob/master/doc/alternatives.md).
- New "bat" logo in the README, see #119 (@jraulhernandezi)
- Output test cases (@BrainMaestro)
- Lots of great refactoring work (@BrainMaestro)

# v0.3.0

## Features

* Automatic paging by integrating with `less`, see #29 (@BrainMaestro)
* Added support for reading from standard input, see #2
* Added support for writing to non-interactive terminals (pipes, files, ..); new
  `--color=auto/always/never` option, see #26 (@BrainMaestro)
* Added `--list-languages` option to print all available syntaxes, see #69 (@connorkuehl)
* New option to specify the syntax via `-l`/`--language`, see #19 (@BrainMaestro)
* New option to control the output style (`--style`), see #5 (@nakulcg)
* Added syntax highlighting support for TOML files, see #37

## Changes

* The `init-cache` sub-command has been removed. The cache can now be controlled via
  `bat cache`. See `bat cache -h` for all available commands.

## Bug fixes

* Get git repository from file path instead of current directory, see #22 (@nakulcg)
* Process substitution can now be used with bat (`bat <(echo a) <(echo b)`), see #80

## Thanks

I'd like to say a big THANK YOU to all contributors and everyone that has given us
some form of feedback.

Special thanks go to @BrainMaestro for his huge support with new features, bug reports
and code reviews!

# v0.2.3

- Added a new statically linked version of bat (`..-musl-..`)

# v0.2.2

- Remove openssl dependency completely, see #30.

# v0.2.1

- Added Elixir syntax, see #25.
- Use libcurl-openssl instead of libcurl-gnutls, see #30.

# v0.2.0

- Support for custom syntaxes, add 'Markdown extended' theme
- Bugfix: Git modifications not shown from child folder

# v0.1.0

Initial release<|MERGE_RESOLUTION|>--- conflicted
+++ resolved
@@ -3,6 +3,7 @@
 ## Features
 
 - Add paging to `--list-themes`, see PR #3239 (@einfachIrgendwer0815)
+- Support negative relative line ranges, e.g. `bat -r :-10` / `bat -r='-10:'`, see #3068 (@ajesipow)
 
 ## Bugfixes
 
@@ -46,14 +47,10 @@
 - Syntax highlighting for JavaScript files that start with `#!/usr/bin/env bun` #2913 (@sharunkumar)
 - `bat --strip-ansi={never,always,auto}` to remove ANSI escape sequences from bat's input, see #2999 (@eth-p)
 - Add or remove individual style components without replacing all styles #2929 (@eth-p)
-<<<<<<< HEAD
-- Support negative relative line ranges, e.g. `bat -r :-10` / `bat -r='-10:'`, see #3068 (@ajesipow)
-=======
 - Automatically choose theme based on the terminal's color scheme, see #2896 (@bash)
 - Add option `--binary=as-text` for printing binary content, see issue #2974 and PR #2976 (@einfachIrgendwer0815)
 - Make shell completions available via `--completion <shell>`, see issue #2057 and PR #3126 (@einfachIrgendwer0815)
 - Syntax highlighting for puppet code blocks within Markdown files, see #3152 (@liliwilson)
->>>>>>> ba49ba0a
 
 ## Bugfixes
 
