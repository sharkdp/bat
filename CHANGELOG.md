# unreleased

## Features

- Set terminal title to file names when Paging is not Paging::Never #2807 (@Oliver-Looney)

## Bugfixes

- Fix long file name wrapping in header, see #2835 (@FilipRazek)
- Fix `NO_COLOR` support, see #2767 (@acuteenvy)
- Fix handling of inputs with OSC ANSI escape sequences, see #2541 and #2544 (@eth-p)
- Fix handling of inputs with combined ANSI color and attribute sequences, see #2185 and #2856 (@eth-p)
- Fix panel width when line 10000 wraps, see #2854 (@eth-p)

## Other

- Upgrade to Rust 2021 edition #2748 (@cyqsimon)
- Refactor and cleanup build script #2756 (@cyqsimon)
- Checks changelog has been written to for PRs in CI #2766 (@cyqsimon)
  - Use GitHub API to get correct PR submitter #2791 (@cyqsimon)
- Minor benchmark script improvements #2768 (@cyqsimon)
- Update Arch Linux package URL in README files #2779 (@brunobell)
- Update and improve `zsh` completion, see #2772 (@okapia)
- More extensible syntax mapping mechanism #2755 (@cyqsimon)
- Use proper Architecture for Debian packages built for musl, see #2811 (@Enselic)
- Pull in fix for unsafe-libyaml security advisory, see #2812 (@dtolnay)
- Update git-version dependency to use Syn v2, see #2816 (@dtolnay)
- Update git2 dependency to v0.18.2, see #2852 (@eth-p)
- Apply clippy fixes #2864 (@cyqsimon)

## Syntaxes

- `cmd-help`: scope subcommands followed by other terms, and other misc improvements, see #2819 (@victor-gp)
- Upgrade JQ syntax, see #2820 (@dependabot[bot])
<<<<<<< HEAD
- Associate `xsh` files with `xonsh` syntax that is Python, see #2840 (@anki-code).
=======
- Added auto detect syntax for `.jsonc` #2795 (@mxaddict)
- Added auto detect syntax for `.aws/{config,credentials}` #2795 (@mxaddict)
>>>>>>> 708c74f6

## Themes

## `bat` as a library

- Changes to `syntax_mapping::SyntaxMapping` #2755 (@cyqsimon)
  - `SyntaxMapping::get_syntax_for` is now correctly public
  - [BREAKING] `SyntaxMapping::{empty,builtin}` are removed; use `SyntaxMapping::new` instead
  - [BREAKING] `SyntaxMapping::mappings` is replaced by `SyntaxMapping::{builtin,custom,all}_mappings`
- Make `Controller::run_with_error_handler`'s error handler `FnMut`, see #2831 (@rhysd)
- Improve compile time by 20%, see #2815 (@dtolnay)

# v0.24.0

## Features

- Add environment variable `BAT_PAGING`, see #2629 (@einfachIrgendwer0815)
- Add opt-in (`--features lessopen`) support for `LESSOPEN` and `LESSCLOSE`. See #1597, #1739, #2444, #2602, and #2662 (@Anomalocaridid)

## Bugfixes

- Fix `more` not being found on Windows when provided via `BAT_PAGER`, see #2570, #2580, and #2651 (@mataha)
- Switched default behavior of `--map-syntax` to be case insensitive #2520
- Updated version of `serde_yaml` to `0.9`. See #2627 (@Raghav-Bell)
- Fix arithmetic overflow in `LineRange::from` and `LineRange::parse_range`, see #2674, #2698 (@skoriop)
- Fix paging not happening when stdout is interactive but stdin is not, see #2574 (@Nigecat)
- Make `-pp` override `--paging` and vice versa when passed as a later argument, see #2660 (@J-Kappes)

## Other

- Output directory for generated assets (completion, manual) can be customized, see #2515 (@tranzystorek-io)
- Use the `is-terminal` crate instead of `atty`, see #2530 (@nickelc)
- Add Winget Releaser workflow, see #2519 (@sitiom)
- Bump MSRV to 1.70, see #2651 (@mataha)

## Syntaxes

- Associate `os-release` with `bash` syntax, see #2587 (@cyqsimon)
- Associate `Containerfile` with `Dockerfile` syntax, see #2606 (@einfachIrgendwer0815)
- Replaced quotes with double quotes so fzf integration example script works on windows and linux. see #2095 (@johnmatthiggins)
- Associate `ksh` files with `bash` syntax, see #2633 (@johnmatthiggins)
- Associate `sarif` files with `JSON` syntax, see #2695 (@rhysd)
- Associate `ron` files with `rust` syntax, see #2427 (@YeungOnion)
- Add support for [WebGPU Shader Language](https://www.w3.org/TR/WGSL/), see #2692 (@rhysd)
- Add `.dpkg-new` and `.dpkg-tmp` to ignored suffixe, see #2595 (@scop)
- fix: Add syntax mapping `*.jsonl` => `json`, see #2539 (@WinterCore)
- Update `Julia` syntax, see #2553 (@dependabot)
- add `NSIS` support, see #2577 (@idleberg)
- Update `ssh-config`, see #2697 (@mrmeszaros)

## `bat` as a library

- Add optional output_buffer arg to `Controller::run()` and `Controller::run_with_error_handler()`, see #2618 (@Piturnah)


# v0.23.0

## Features

- Implemented `-S` and `--chop-long-lines` flags as aliases for `--wrap=never`. See #2309 (@johnmatthiggins)
- Breaking change: Environment variables can now override config file settings (but command-line arguments still have the highest precedence), see #1152, #1281, and #2381 (@aaronkollasch)
- Implemented `--nonprintable-notation=caret` to support showing non-printable characters using caret notation. See #2429 (@einfachIrgendwer0815)

## Bugfixes

- Fix `bat cache --clear` not clearing the `--target` dir if specified. See #2393 (@miles170)

## Other

- Various bash completion improvements, see #2310 (@scop)
- Disable completion of `cache` subcommand, see #2399 (@cyqsimon)
- Signifigantly improve startup performance on macOS, see #2442 (@BlackHoleFox)
- Bump MSRV to 1.62, see #2496 (@Enselic)

## Syntaxes

- Added support for Ada, see #1300 and #2316 (@dkm)
- Added `todo.txt` syntax, see #2375 (@BANOnotIT)
- Improve Manpage.sublime-syntax. See #2364 (@Freed-Wu) and #2461 (@keith-hall)
- Added a new `requirements.txt` syntax, see #2361 (@Freed-Wu)
- Added a new VimHelp syntax, see #2366 (@Freed-Wu)
- Associate `pdm.lock` with `TOML` syntax, see #2410
- `Todo.txt`: Fix highlighting of contexts and projects at beginning of done.txt, see #2411
- `cmd-help`: overhaul scope names (colors) to improve theme support; misc syntax improvements. See #2419 (@victor-gp)
- Added support for Crontab, see #2509 (@keith-hall)

## Themes

## `bat` as a library

- `PrettyPrinter::header` correctly displays a header with the filename, see #2378 and #2406 (@cstyles)


# v0.22.1

## Bugfixes

- Bring back pre-processing of ANSI escape characters to so that some common `bat` use cases starts working again. See #2308 (@Enselic)

# v0.22.0

## Features

- Make the default macOS theme depend on Dark Mode. See #2197, #1746 (@Enselic)
- Support for separate system and user config files. See #668 (@patrickpichler)

## Bugfixes

- Prevent fork nightmare with `PAGER=batcat`. See #2235 (@johnmatthiggins)
- Make `--no-paging`/`-P` override `--paging=...` if passed as a later arg, see #2201 (@themkat)
- `--map-syntax` and `--ignored-suffix` now works together, see #2093 (@czzrr)
- Strips byte order mark from output when in non-loop-through mode. See #1922 (@dag-h)

## Other

- Relaxed glibc requirements on amd64, see #2106 and #2194 (@sharkdp)
- Improved fish completions. See #2275 (@zgracem)
- Stop pre-processing ANSI escape characters. Syntax highlighting on ANSI escaped input is not supported. See #2185 and #2189 (@Enselic)

## Syntaxes

- NSE (Nmap Scripting Engine) is mapped to Lua, see #2151 (@Cre3per)
- Correctly color `fstab` dump and pass fields, see #2246 (@yuvalmo)
- Update `Command Help` syntax, see #2255
- `Julia`: Fix syntax highlighting for function name starting with `struct`, see #2230
- Minor update to `LiveScript`, see #2291
- Associate `.mts` and `.cts` files with the `TypeScript` syntax. See #2236 (@kidonng)
- Fish history is mapped to YAML. See #2237 (@kidonng)

## `bat` as a library

- Make `bat::PrettyPrinter::syntaxes()` iterate over new `bat::Syntax` struct instead of `&syntect::parsing::SyntaxReference`. See #2222 (@Enselic)
- Clear highlights after printing, see #1919 and #1920 (@rhysd)


# v0.21.0

## Features

- Correctly render tab stops in `--show-all`, see #2038 (@Synthetica9)
- Add a `--style=default` option and make it the default. It is less verbose than `full`, see #2061 (@IsaacHorvath)
- Enable BusyBox `less` as pager, see #2162 (@nfisher1226)
- File extensions are now matched case-insensitively. See #1854, #2181 (@Enselic)

## Bugfixes

- Bump `regex` dependency from 1.5.4 to 1.5.5 to fix [CVE-2022-24713](https://blog.rust-lang.org/2022/03/08/cve-2022-24713.html), see #2145, #2139 (@Enselic)
- `bat` no longer crashes when encountering files that references missing syntaxes. See #915, #2181 (@Enselic)

## Performance

- Skip syntax highlighting on long lines (> 16384 chars) to help improve performance. See #2165 (@keith-hall)
- Vastly improve startup time by lazy-loading syntaxes via syntect 5.0.0. This makes bat display small files ~75% faster than before. See #951, #2181 (@Enselic)

## Other

- Include info about custom assets in `--diagnostics` if used. See #2107, #2144 (@Enselic)

## Syntaxes

- Mapped clang-format config file (.clang-format) to YAML syntax (@TruncatedDinosour)
- log syntax: improved handling of escape characters in double quoted strings. See #2123 (@keith-hall)
- Associate `/var/spool/mail/*` and `/var/mail/*` with the `Email` syntax. See #2156 (@cyqsimon)
- Added cmd-help syntax to scope --help messages. See #2148 (@victor-gp)
- Slightly adjust Zig syntax. See #2136 (@Enselic)
- Associate `.inf` files with the `INI` syntax. See #2190 (@Enselic)

## `bat` as a library

- Allow configuration of `show_nonprintable` with `PrettyPrinter`, see #2142
- The binary format of syntaxes.bin has been changed due to syntaxes now being lazy-loaded via syntect 5.0.0. See #2181 (@Enselic)
- Mark `bat::error::Error` enum as `#[non_exhaustive]` to allow adding new variants without future semver breakage. See #2181 (@Enselic)
- Change `Error::SyntectError(syntect::LoadingError)` to `Error::SyntectError(syntect::Error)`. See #2181 (@Enselic)
- Add `Error::SyntectLoadingError(syntect::LoadingError)` enum variant. See #2181 (@Enselic)


# v0.20.0

## Features

- New style component `header-filesize` to show size of the displayed file in the header. See #1988 (@mdibaiee)
- Use underline for line highlighting on ANSI, see #1730 (@mdibaiee)

## Bugfixes

- Fix bash completion on bash 3.x and bash-completion 1.x. See #2066 (@joshpencheon)

## Syntaxes

- `GraphQL`: Add support for interfaces implementing interfaces and consider ampersand an operator. See #2000
- Associate `_vimrc` and `_gvimrc` files with the `VimL` syntax. See #2002
- Associate `poetry.lock` files with the `TOML` syntax. See #2049
- Associate `.mesh`, `.task`, `.rgen`, `.rint`, `.rahit`, `.rchit`, `.rmiss`, and `.rcall` with the `GLSL` syntax. See #2050
- Added support for `JQ` syntax, see #2072
- Properly associate global git config files rooted in `$XDG_CONFIG_HOME/git/` or `$HOME/.config/git/`. See #2067 (@cyqsimon)

## `bat` as a library

- Exposed `get_syntax_set` and `get_theme` methods on `HighlightingAssets`. See #2030 (@dandavison)
- Added `HeaderFilename` and `HeaderFilesize` to `StyleComponent` enum, and mark it `#[non_exhaustive]`. See #1988 (@mdibaiee)


# v0.19.0

## Performance

- Reduce startup time in loop-through mode (e.g. when redirecting output) by 90%. See #1747 (@Enselic)
- Load themes lazily to make bat start 25% faster when disregarding syntax load time. See #1969 (@Enselic)
- Python syntax highlighting no longer suffers from abysmal performance in specific scenarios. See #1688 (@keith-hall)
- Fix for poor performance when ANSI escape sequences are piped to `bat`, see #1596 (@eth-p)
- Fix for incorrect handling of ANSI escape sequences when using `--wrap=never`, see #1596 (@eth-p)
- Load custom assets as fast as integrated assets, see #1753 (@Enselic)

## Features

- Support for `x:-delta` (minus) syntax in line ranges (e.g. `20:-10`). See  #1901 (@bojan88)
- Support for `--ignored-suffix` argument. See #1892 (@bojan88)
- `$BAT_CONFIG_DIR` is now a recognized environment variable. It has precedence over `$XDG_CONFIG_HOME`, see #1727 (@billrisher)
- Support for `x:+delta` syntax in line ranges (e.g. `20:+10`). See  #1810 (@bojan88)
- Add new `--acknowledgements` option that gives credit to theme and syntax definition authors. See #1971 (@Enselic)
- Include git hash in `bat -V` and `bat --version` output if present. See #1921 (@Enselic)

## Bugfixes

- First line not shown in diff context. See #1891 (@divagant-martian)
- Do not ignore syntaxes that handle file names with a `*.conf` extension. See #1703 (@cbolgiano)

## Other

- Add PowerShell completion, see #1826 (@rashil2000)
- Minimum supported Rust version (MSRV) bumped to 1.51, see #1994 (@mdibaiee)

## Syntaxes

- Groff, see #1685 (@scop)
- HTTP Requests and Responses, see #1748 (@keith-hall)
- LLVM, see #1777 (@ioncodes)
- Highlight for `vimrc` and `gvimrc` files, see #1763 (@SuperSandro2000)
- Syslog highlighting improvements, see #1793 (@scop)
- Added support for `slim` syntax, see #1693 (@mfinelli)
- Racket, see #1884 (@jubnzv)
- LiveScript, see #1915 (@Enselic)
- MediaWiki, see #1925 (@sorairolake)
- The `requirements.txt` syntax has been removed due to incompatible license requirements.
- Dart, new highlighter, see #1959 (@Ersikan)
- SCSS and Sass syntaxes updated, see #1766 (@Enselic)
- PowerShell syntax updated, see #1935 (@Enselic)
- TypeScript syntax updated, see #1834 (@Enselic)

## `bat` as a library

- Deprecate `HighlightingAssets::syntaxes()` and `HighlightingAssets::syntax_for_file_name()`. Use `HighlightingAssets::get_syntaxes()` and `HighlightingAssets::get_syntax_for_path()` instead. They return a `Result` which is needed for upcoming lazy-loading work to improve startup performance. They also return which `SyntaxSet` the returned `SyntaxReference` belongs to. See #1747, #1755, #1776, #1862 (@Enselic)
- Remove `HighlightingAssets::from_files` and `HighlightingAssets::save_to_cache`. Instead of calling the former and then the latter you now make a single call to `bat::assets::build`. See #1802, #1971 (@Enselic)
- Replace  the `error::Error(error::ErrorKind, _)` struct and enum with an `error::Error` enum. `Error(ErrorKind::UnknownSyntax, _)` becomes `Error::UnknownSyntax`, etc. Also remove the `error::ResultExt` trait. These changes stem from replacing `error-chain` with `thiserror`. See #1820 (@Enselic)
- Add new `MappingTarget` enum variant `MapExtensionToUnknown`. Refer to its documentation for more information. Also mark `MappingTarget` as `#[non_exhaustive]` since more enum variants might be added in the future. See #1703 (@cbolgiano), #2012 (@Enselic)


# v0.18.3

## Bugfixes

- Bump `git2` dependency to fix build with Rust 1.54, see #1761


# v0.18.2

## Features

- Ignore known backup/template filename suffixes when selecting the syntax, see #1687 (@scop)

## Bugfixes

- Fix for a security vulnerability on Windows. Prior to this release, `bat` would execute programs called `less`/`less.exe` from the current working directory (instead of the one from `PATH`) with priority. An attacker might be able to use this by placing a malicious program in a shared directory where the user would execute `bat`. `bat` users on Windows are advised to upgrade to this version. See #1724 and #1472 (@Ry0taK).

## Other

- Add bash completion, see #1678 (@scop)
- Fix Clippy lints, see #1661 (@mohamed-abdelnour)
- Add syntax highlighting test files, see #1213 and #1668 (@mohamed-abdelnour)

## Syntaxes

- Upgraded Julia syntax to fix a highlighting bug, see #1692
- Added support for `dash` syntax, see #1654 (@mohamed-abdelnour)
- Added support for `XAML` syntax, see #1590 and #1655 (@mohamed-abdelnour)
- Apply `DotENV` syntax also for `.env.default` and `.env.defaults` files, see #1669


# v0.18.1

## Bugfixes

- Mouse support and screen clearing broken for `less` versions with minor version number (581.2), see #1629 and #1639 (@aswild)

## Other

- `Input::ordinary_file` and `Input::with_name` now accept `Path` rather than `OsStr` see #1571 (@matklad)
- The `LESS` environment variable is now included in `bat --diagnostic`, see #1589 (@Enselic)
- Increased min. required Rust version to 1.45

## Syntaxes

- Improved the Syslog syntax highlighting, see #1606 (@keith-hall)
- Replaced "Advanced CSV" with a custom CSV syntax definition written especially for `bat`; see #1574 (@keith-hall)
- Added SystemVerilog file syntax, see #1580 (@SeanMcLoughlin)
- Added Solidity and Vyper syntax, see #1602 (@Ersikan)

## New themes

- Dark+ VS Code theme, see #1588 and #1598 (@PatriotRossii)



# v0.18.0

## Features

- Use a pager when `bat --list-languages` is called, see #1394 (@stku1985)

## Bugfixes

- If the last line doesn't end with a newline character, don't add it if `--style=plain`, see #1438 (@Enselic)
- Only print themes hint in interactive mode (`bat --list-themes`), see #1439 (@rsteube)
- Make ./tests/syntax-tests/regression_test.sh work on recent versions of macOS, see #1443 (@Enselic)
- VimL syntax highlighting fix, see #1450 (@esensar)
- Print an 'Invalid syntax theme settings' error message if a custom theme is broken, see #614 (@Enselic)
- If plain mode is set and wrap is not explicitly opted in, long lines will no be truncated, see #1426
- If `PAGER` (but not `BAT_PAGER` or `--pager`) is `more` or `most`, silently use `less` instead to ensure support for colors, see #1063 (@Enselic)
- If `PAGER` is `bat`, silently use `less` to prevent recursion. For `BAT_PAGER` or `--pager`, exit with error, see #1413 (@Enselic)
- Manpage highlighting fix, see #1511 (@keith-hall)
- `BAT_CONFIG_PATH` ignored by `bat` if non-existent, see #1550 (@sharkdp)

## Other

- Performance improvements, see #1421 (@LovecraftianHorror)
- Added a new `--diagnostic` option to collect information for bug reports, see #1459 (@sharkdp)
- Modified default theme colors to differentiate between a JSON key and a string value, see #1400 (@keith-hall)
- Upped min required Rust version to 1.42

## Syntaxes

- Added Zig syntax, see #1470 (@paulsmith)
- Added Lean syntax, see #1446 (@Julian)
- Added `.resource` extension for Robot Framework files, see #1386
- Added `gnuplot` syntax, see #1431 (@sharkdp)
- Highlight *.pac (Proxy auto-config) files as JavaScript, see #1515 (@sharkdp)

## New themes

- `ansi` replaces `ansi-dark` and `ansi-light`, see #1104 and #1412 (@mk12). **Breaking change:** users that were previously using one of the `ansi-*` themes should switch to `ansi`.
- The Gruvbox theme has been updated, see #1291 (@j0hnmeow). **Breaking change:** users that were previously using `gruvbox` or `gruvbox-white` should update and use `gruvbox-dark`/`gruvbox-light` instead.

## `bat` as a library

- The following `PrettyPrinter` methods have been removed (they were previously deprecated):
   - `input_stdin_with_name`
   - `input_from_bytes_with_name`
   - `input_from_reader_with_name`
   - `vcs_modification_markers` (if the `git` feature is not enabled)


# v0.17.1

## Bugfixes

- Running `bat` without arguments fails ("output file is also an input"), see #1396


# v0.17.0

## Features

- Added a new `--style` value, `rule`, which adds a simple horizontal ruled line between files, see #1276 (@tommilligan)
- Pass `-S` ("chop long lines") to `less` if `--wrap=never` is set in `bat`, see #1255 (@gahag)

## Bugfixes

- Detect infinite loop when input and output are the same, see #1193 and #1197 (@niklasmohrin)
- Throw an error when `bat` is being used as `pager`, see #1343 (@adrian-rivera)
- Bash syntax highlighting not selected for `*.ebuild` and `*.eclass` files, see #1292 (@sharkdp)
- Fix `zsh` completion when using `-p`, see #1320 (@xzfc)

## Other

- Add note to refer to see detailed help with `--help` (and vice versa with `-h`), see #1215 (@henil)
- Add a `Contributors` section to `README`, see #1348 (@adrian-rivera)

## Syntaxes

- Manpage syntax highlighting has been improved, see #1315 (@keith-hall)
- Add Svelte file syntax, see #1285 (@kjmph)

## New themes

- Coldark, see #1329 (@armandphilippot)


# v0.16.0

## Features

- Added support for the `NO_COLOR` environment variable, see #1021 and #1031 (@eth-p)
- Added `-P` short flag to disable paging, see #1075 and #1082 (@LordFlashmeow)
- Added `--force-colorization`/`-f` flag to provide an alias for forced color and decoration output, see #1141 (@alexanderkarlis)

## Bugfixes

- Fixed non-printable characters display for redirected output, see #1061 (@gsomix)
- Handle file extension conflicts in `--list-languages`, see #1076 and #1135 (@Kienyew)

## Other

- Switched to "·" (U+00B7) Middle Dot from "•" (U+2022) Bullet for non-printing spaces, see #1056 and #1100 (@LordFlashmeow)
- Added zsh shell completion script, see #1136 (@Kienyew)
- Improved `--help` text (@sharkdp)
- Added custom languages/themes sections to manpage (@eth-p)

## Syntaxes

- Update AsciiDoc syntax, see #1034 (@rxt1077)
- GLSL (@caioalonso)
- Add Nginx and Apache config file syntax, see #1137 (@kjmph, @niklasmohrin)
- Use `fstab` syntax for `crypttab` files, see #1073 (@sharkdp)
- Support syntax highlighting for files in `$XDG_CONFIG_HOME/git/`, see #1191 (@ahmedelgabri)

## New themes

- Gruvbox, see #1069 (@kyleondy)
- base16-256 for [base16-shell](https://github.com/chriskempson/base16-shell) users, see #1111 (@mk12)

## `bat` as a library

- Add APIs to provide `Input` descriptions with `InputDescription` (@eth-p)
- Add function to directly provide `Input`s to `PrettyPrinter` (@eth-p)
- **Breaking:** `Input::theme_preview_file` is no longer available. (@eth-p)

## Packaging

- Removed build dependency on `liquid` (@sharkdp).

# v0.15.4

## Bugfixes

- Added missing Solarized themes, see #1027
- Fixed highlighting bug in Haskell source files, see #1026

# v0.15.3

## Bugfixes

- Cannot run `bat` with relative paths, see #1022
- bat mishighlights Users that start with digits in SSH config, see #984

## New syntaxes

- SML, see #1005 (@kopecs)

## Other

- Some syntaxes and themes have been updated to the latest version

# v0.15.2

## Bugfixes

- Fix syntax detection for files called 'rails', see #1008
- Fix potential errors with syntax detection for symlinked files, see #1001
- `--map-syntax` doesn't work with names provided through `--file-name` (@eth-p)

## Other

- Add padding above headers when not using a grid, see #968 and #981 (@pt2121)
- bat now prints an error if an invalid syntax is specified via `-l` or `--map-syntax`, see #1004 (@eth-p)

## `bat` as a library

- `PrettyPrinter::vcs_modification_markers` has been marked deprecated when building without the `git` feature, see #997 and #1020 (@eth-p, @sharkdp)

## Packaging

- Compilation problems with `onig_sys` on various platforms have been resolved by upgrading to `syntect 4.2`, which includes a new `onig` version that allows to build `onig_sys` without the `bindgen` dependency. This removes the need for `libclang(-dev)` to be installed to compile `bat`. Package maintainers might want to remove `clang` as a build dependency. See #650 for more details.

# v0.15.1

## Bugfixes

- Fix highlighting of Markdown files, see #963 and #977
- Fix `base16` theme (was broken since in v0.14), see #972, #934 and #979 (@mk12).
  Users suffering from #865 ("no color for bat in ssh from a Windows client") can use the `ansi-dark` and `ansi-light` themes from now on.

## New syntaxes

- Fortran, see #957
- Email (@mariozaizar)
- QML, see #962 (@pylipp)

# v0.15.0

## Features

- Add a new `--diff`/`-d` option that can be used to only show lines surrounding
  Git changes, i.e. added, removed or modified lines. The amount of additional
  context can be controlled with `--diff-context=N`. See #23 and #940

## Bugfixes

- Error message printed in the middle of the output for another file, see #946
- Performance improvements when using custom caches (via `bat cache --build`): the `bat` startup time should now be twice as fast (@lzutao).

## Themes

- Updated version of the Solarized dark/light themes, see #941

## `bat` as a library

- There are a few changes in the "low level" API (the `Config` struct has changed and
  the error handler needs a new `&mut dyn Write` argument). The high-level API is not
  affected.

# v0.14.0

## Features

- Added a new `--file-name <name>…` option to overwrite the displayed filename(s)
  in the header. This is useful when piping input into `bat`. See #654 and #892 (@neuronull).
- Added a new `--generate-config-file` option to create an initial configuration file
  at the right place. See #870 (@jmick414)

## Bugfixes

- Performance problems with C# source code have been fixed, see #677 (@keith-hall)
- Performance problems with Makefiles have been fixed, see #750 (@keith-hall)
- Fix bug when highlighting Ruby files with unindented heredocs, see #914 (@keith-hall)
- A highlighting problem with Rust source code has been fixed, see #924 (@keith-hall)
- Windows: short files that do not require paging are displayed and then lost, see #887
- `--highlight-line` did not work correctly in combination with `--tabs=0` and `--wrap=never`,
  see #937

## Other

- When saving/reading user-provided syntaxes or themes, `bat` will now maintain a
  `metadata.yaml` file which includes information about the `bat` version which was
  used to create the cached files. When loading cached files, we now print an error
  if they have been created with an incompatible version. See #882
- Updated `liquid` dependency to 0.20, see #880 (@ignatenkobrain)

## `bat` as a library

- A completely new "high level" API has been added that is much more convenient
  to use. See the `examples` folder for the updated code. The older "low level"
  API is still available (basically everything that is not in the root `bat`
  module), but has been refactored quite a bit. It is recommended to only use
  the new "high level" API, if possible. This will be much easier to keep stable.
  Note that this should still be considered a "beta" release of `bat`-as-a-library.
  For more details and some screenshots of the example programs, see #936.
- Stripped out a lot of binary-only dependencies, see #895 and #899 (@dtolnay)

  This introduces a `features = ["application"]` which is enabled by default and pulls in
  everything required by `bat` the application. When depending on bat as a library, downstream
  `Cargo.toml` should disable this feature to cut out inapplicable heavy dependencies:
  ``` toml
  [dependencies]
  bat = { version = "0.14", default-features = false }
  ```
  Other optional functionality has also been put behind features: `paging` and `git` support.
- Allow using the library with older syntect, see #896 and #898 (@dtolnay)

## New syntaxes

- Rego, see #872 (@patrick-east)
- Stylo, see #917


# v0.13.0

## `bat` as a library

Beginning with this release, `bat` can be used as a library (#423).

This was a huge effort and I want to thank all people who made this possible: @DrSensor, @mitsuhiko, @mre, @eth-p!

- Initial attempt in #469 (@mitsuhiko)
- Second attempt, complete restructuring of the `bat` crate, see #679 (@DrSensor)
- Updates to example, public API, error handling, further refactoring: #693 #873 #875 (@sharkdp)

I want to stress that this is the very first release of the library. Things are very likely to change. A lot of things are still missing (including the documentation).

That being said, you can start using it! See the example programs in [`examples/`](https://github.com/sharkdp/bat/tree/master/examples).

You can see the API documentation here: https://docs.rs/bat/

## Features

- (**Breaking change**) Glob-based syntax mapping, see #877 and #592. With this change,
  users need to update their bat config files (`bat --config-file`), if they have any `--map-syntax` settings
  present.

  The option now works like this:
  ```bash
  --map-syntax <glob-pattern>:<syntax-name>
  ```

  For more information, see the `--help` text, the man page or the README.

  This new feature allows us to properly highlight files like:
  * `/etc/profile`
  * `~/.ssh/config`

- `--highlight-line` now accepts line ranges, see #809 (@lkalir)
- Proper wrapping support for output with wide Unicode characters, see #811 #787 and #815 (@Kogia-sima)
- A lot of updates to existing syntaxes via #644 (@benwaffle, @keith-hall)
- `BAT_CACHE_PATH` can be used to place cached `bat` assets in a non-standard path, see #829 (@neuronull)
- Support combination of multiple styles at the same time, see #857 (@aslpavel)

## Bugfixes

- Do not pass '--no-init' on newer less versions, see #749 and #786 (@sharkdp)
- 'bat cache' still takes precedence over existing files, see #666 (@sharkdp)
- `.sc` files should be treated as scala files, see #443 (@benwaffle)
- Allow underscores and dashes in page names, see #670 (@LunarLambda)
- Keep empty lines empty, see #601 (@mbarbar)
- Wrapping does not work when piping, see #758 (@fusillicode, @allevo, @gildo)
- Allow for non-unicode filenames, see #225 (@sharkdp)
- Empty file without header produces incomplete grid, see #798 (@eth-p)
- Files named `build` don't respect shebang lines, see #685 (@sharkdp)

## Other

- Parametrizable names for man page and shell completion files, see #659 #673 #656 (@eth-p)
- Enabled LTO, making `bat` about 10% faster, see #719 (@bolinfest, @sharkdp)
- Suggestions non how to configure `bat` for MacOS dark mode, see README (@jerguslejko)
- Extended ["Integration with other tools"](https://github.com/sharkdp/bat#integration-with-other-tools) section (@eth-p)
- Updated [instrutions on how to use `bat` as a `man`-pager](https://github.com/sharkdp/bat#man), see #652, see #667 (@sharkdp)
- Add section concerning file encodings, see #688 and #568 (@sharkdp)
- Updated sort order of command-line options in `--help` text and manpage, see #653 and #700 (@hrlmartins)
- Updates to the man page syntax, see #718 (@sharkdp)
- Japanese documentation updates, see #863 (@k-ta-yamada, @sorairolake and @wt-l00)
- Accept "default" as a theme, see #757 (@fvictorio)
- Updated Windows installation instructions, see #852 (@sorenbug)
- Updated man page, see #573 (@sharkdp)

## New syntaxes

- Jinja2, see #648 (@Martin819)
- SaltStack SLS, see #658 (@Martin819)
- `/etc/fstab`, see #696 (@flopp and @eth-p)
- `/etc/group` and `/etc/passwd`, see #698 (@argentite)
- `/proc/cpuinfo` and `/proc/meminfo`, see #593 (@sharkdp)
- Nim, see #542 (@sharkdp)
- Vue, see #826 (@chaaaaarlotte)
- CoffeScript, see #833 (@sharkdp)

## New themes

- Dracula, see #687 (@clarfon)
- Nord, see #760 (@crabique)
- Solarized light and dark, see #768 (@hakamadare)

## Packaging

- `bat` is now in the official Ubuntu and Debian repositories, see #323 and #705 (@MarcoFalke)
- `bat` can now be installed via MacPorts, see #675 (@bn3t)
- Install fish completions into 'vendor_completions.d', see #651 (@sharkdp)

## Thanks

- To @eth-p for joining me as a maintainer! I'm very grateful for all the work you put into
  managing and responding to issues, improving our deployment, adding PR/issue templates (#837) as
  well as fixing bugs and implementing new features.

# v0.12.1

## Bugfixes

- Fixes a bug for older Windows versions (*"The procedure entry point `CreateFile2` could not be located"*), see #643 (@rivy)

# v0.12.0

## Features

- Binary file content can now be viewed with `bat -A`, see #623, #640 (@pjsier and @sharkdp)
- `bat` can now be used as a man pager. Take a look at the README and #523 for more details.
- Add new style component to separate multiple `--line-range`s, see #570 (@eth-p)
- Added `-L` as an alias for `--list-languages`

## Bugfixes

- Output looks unbalanced when using '--style=grid,numbers' without 'header', see #571 (@eth-p)
- issues with filenames starting with "cache", see #584
- Can't build cache with new theme without creating cache dir, see #576 (@frm)
- `--terminal-width -10` is parsed incorrectly, see #611

## Other

- Added fish completions to DEB package, see #554

## New syntaxes

- Emacs Org mode, see #36 (@bricewge)
- `requirements.txt`
- DotENV `.env`
- SSH config syntax (`-l ssh_config`), see #582 (@issmirnov)
- `/etc/hosts`, see #583 (@issmirnov)
- GraphQL, see #625 (@dandavison)
- Verilog, see #616
- SCSS and Sass, see #637
- `strace` syntax, see #599

## Packaging

- `bat` is now in the official Gentoo repositories, see #588 (@toku-sa-n)
- `bat` is now in the official Alpine Linux repositories, see #586 (@5paceToast)
- `bat` is in the official Fedora repositories, see #610 (@ignatenkobrain)

# v0.11.0

## Features

- Three new special color themes are available: `ansi-light`, `ansi-dark` and `base16`. These
  are useful for people that often switch from dark to light themes in their terminal emulator
  or for people that want the colors to match their terminal theme colors. For more details,
  see #543 and #490 (@mk12, implementation idea by @trishume)
- Hand-written auto completion script for Fish shell, see #524 and #555 (@ev-dev and @eth-p)
- The `-p`/`--plain` option can now be used twice (typically `-pp`). The first `-p` switches the
  `--style` to "plain". The second `-p` disables the pager. See #560 and #552 (@eth-p)

## Bugfixes

- Do not replace arguments to `less` when using `--pager`, see #509
- Binary files will now be indicated by a warning in interactive mode, see #530 #466 #550 (@maxfilov)
- Empty files are (once again) printed with a single header line, see #504 and #566 (@reidwagner
  and @sharkdp)
- `--terminal-width=0` is now disallowed, see #559 (@eth-p)
- Accidental printing of files named `cache`, see #557

## Other

- New integration tests, see #500 and #502 (@reidwagner and @sharkdp)
- New ["Integration with other tools"](https://github.com/sharkdp/bat#integration-with-other-tools) section in the README.
- Migrated to Rust 2018 (@expobrain)

## New syntaxes

- F# syntax has been updated, see #531 (@stroborobo)
- Fish shell, see #548 (@sanga)

## Packaging

- `bat` is now available on Chocolatey, see #541 (@rasmuskriest)

# v0.10.0

## Features

- Added new `--highlight-line <N>` option, see #453, #346 and #175 (@tskinn and @sharkdp)

## Changes

- **Change the default configuration directory on macOS** to `~/.config/bat`, see #442 (@lavifb). If you are on macOS, you need to copy your configuration directory from the previous place (`~/Library/Preferences/bat`) to the new place (`~/.config/bat`).
- Completely disabled the generation of shell completion files, see #372
- Properly set arguments to `less` if `PAGER` environment variable contains something like `less -F` (which is missing the `-R` option), see #430 (@majecty)
- Report the name of missing files, see #444 (@ufuji1984)
- Don't start pager if file doesn't exist, see #387
- Rename `bat cache --init` to `bat cache --build`, see #498
- Move the `--config-dir` and `--cache-dir` options from `bat cache` to `bat` and hide them from the help text.

## Bugfixes

- Blank line at the end of output when using `--style=plain`, see #379
- EOF must be sent twice on stdin if no other input is sent, see #477 (@reidwagner)

## New syntaxes

- Twig (@ahmedelgabri)
- `.desktop` files (@jleclanche)
- AsciiDoc (@markusthoemmes)
- Assembly (x86_64 and ARM)
- Log files (@caos21)
- Protobuf and ProtobufText (@caos21)
- Terraform (@caos21)
- Jsonnet (@hfm)
- Varlink (@haraldh)

## Other

- Added Japanese version of README (@sh-tech and @object1037)
- Code improvements (@barskern)

# v0.9.0

## Features

- A new `-A`/`--show-all` option has been added to show and highlight non-printable characters (in analogy to GNU `cat`s option):

  ![](https://camo.githubusercontent.com/c3e769482ef3184f6be6adaa34bdc8d19c378254/68747470733a2f2f692e696d6775722e636f6d2f324b54486859542e706e67)

  see #395 and #381 for more details.

- Added `--pager` option (to configure the pager from the configuration file), see #362 (@majecty)

- Added `BAT_CONFIG_PATH` environment variable to set a non-default path for `bat`s configuration file, see #375 (@deg4uss3r)

- Allow for multiple occurrences of `--style` to allow for the configuration
  of styles from the config file, see #367 (@sindreij)

- Allow for multiple `--line-range` arguments, see #23

- The `--terminal-width` option can now also accept offsets, see #376

## Changes

- Use of italics is now *disabled by default* (see #389 for details). They can be
  re-enabled by adding `--italic-text=always` to your configuration file.

- The default tab-width has been set to 4.

- Added new "Sublime Snazzy" theme.

- Shell completions are currently *not* shipped anymore, see #372 for details.

## Bugfixes

- Avoid endless recursion when `PAGER="bat"`, see #383 (@rodorgas)

## Other

- `bat` is now available on openSUSE, see #405 (@dmarcoux)

- Added section about the new configuration file in the README (@deg4uss3r)

- Chinese translation of README (@chinanf-boy)

- Re-written tests for `--tabs` (@choznerol)

- Speed up integration tests, see #394

# v0.8.0

## Features

- Support for a configuration file with the following simple format:

  ```bash
  --tabs=4
  --theme="Sublime Snazzy"

  # A line-comment
  --map-syntax .ignore:.gitignore
  --map-syntax PKGBUILD:bash
  --map-syntax Podfile:ruby

  # Flags and options can also be on a single line:
  --wrap=never --paging=never
  ```

  The configuration file path can be accessed via `bat --config-file`. On Linux,
  it is stored in `~/.config/bat/config`.

- Support for the `BAT_OPTS` environment variable with the same format as specified
  above (in a single line). This takes precedence over the configuration file.

  See also #310.

- Support for custom syntax mappings via the `-m`/`--max-syntax` option.

  This allows users to (re)map certain file extensions or file names to an existing syntax:

  ``` bash
  bat --map-syntax .config:json ...
  ```

  The option can be use multiple times. Note that you can easily make these mappings permanent by using bats new configuration file.

  See #169

- Support pager command-line arguments in `PAGER` and `BAT_PAGER`, see #352 (@Foxboron)

- Add support for wildcards in Windows CMD, see #309 (@zxey)

- First-line syntax detection for all input types, see #205

- Encoding support for UTF-16LE and UTF-16BE, see #285

- New syntaxes: Robot framework (@sanga)

## Changes

- Binary files are now detected and not displayed when the output goes to an interactive terminal, see #205

## Bugfixes

- JavaDoc comments break syntax highlighting in .java files, see #81

- Bat Panics on Haskell Source Code, see #314

## Other

- Better `-h` and `--help` texts.

- Updated documentation on how to configure `bat`s pager

- Updated documentation for light backgrounds, see #328 (@russtaylor)

- Generate shell completions during build, see #115 (@davideGiovannini)

- A lot of new tests have been written

- `bat` is now available via [Termux](https://termux.com/), see #341 (@fornwall)

- `bat` is now available via [nix](https://nixos.org/nix), see #344 (@mgttlinger)

- `bat` is now available via [Docker](https://hub.docker.com/r/danlynn/bat/), see #331 (@danlynn)

# v0.7.1

## Features

- Use the `ansi_colours` package by @mina86 for better true-color approximation on 8 bit color terminals, see #319 and #202.

## Bugfixes

- Bat Panics on Haskell Source Code, see #314
- Disable wrapping when `--style=plain`/`-p` is used, see #289

## Other

- Added Ansible install instructions (@aeimer)
- Added section about Cygwin to the README (@eth-p)

# v0.7.0

## Features

- Tabs are now (optionally) expanded to spaces. This can be controlled with the new
  `--tabs` command-line option or the `BAT_TABS` environment variable. The
  new feature also closes two bugs #166 and #184. For more information, see #302 (@eth-p).

- Added support for the `BAT_STYLE` environment variable, see #208 (@ms2300)

- Added `OneHalf` theme for terminals with a light-gray background, see #256

- Added new syntaxes for CSV, JSX in JavaScript and TypeScript, Cabal, Dart,
  F#, PureScript, Swift, Crystal, PowerShell (Many Thanks to @tobenna and @mimadrid)

## Changes

- Query `git diff` only when needed, see #303 (@ShikChen)

- Disable wrapping when `--plain` is used, see #289 (@eth-p)

## Bugfixes

- Can read files named `cache`, see #275 (@BK1603)

- A lot of bugfixes for Windows, see #252, #264

- Detect `less` reliably and in a portable way, see #271 and #290 (@Aankhen)

- last decoration line is not formatted properly with `--wrap never`, see #299 (@Rogach)

- Do not show file header for directories, see #292

## Other

- Enabled a new `aarch64` build target, see #258 (@rachitchokshi)

- Provide Debian packages for `armhf`, see #280 (@rachitchokshi)

- Added README section about "`bat` on Windows" (@Aankhen)

- Windows installation via scoop (@meltinglava)

# v0.6.1

## Bugfixes

- Fixed panic when running `bat --list-languages | head`, see #232 (@mchlrhw)
- Respect `--color` settings for `--list-themes` and `--list-languages`, see #233
- Git modifications now work on Windows

## Other

- There will be auto-generated Windows releases, starting with this version (@anykao)

# v0.6.0

## Features

- The `--list-themes` option now shows a preview for each highlighting theme (@ms2300)
- Added `-p`/`--plain` as an alias for `--style=plain`, see #212 (@ms2300)
- Major refactorings, enabling some progress on #150. In non-interactive mode, `bat` will now copy input bytes 1:1.
- New languages: Elm, Kotlin, Puppet, TypeScript, see #215 #216 #217 #218
- New syntax highlighting theme: zenburn (@colindean)

## Changes

- New themes in `$BAT_CONFIG_DIR/themes` are now loaded *in addition* to
  the default themes (they may also override), see #172
- The `Default.tmTheme` symlink is not necessary anymore.

## Bugfixes

* Using `bat cache --init` leads to duplicated syntaxes, see #206

## Other

* Extended and cleaned-up `--help` text.
* Added initial version of a man page, see #52
* New README sections: *Development* and *Troubleshooting*, see #220

# v0.5.0

## Features

- Added `--line-range n:m` option to print a range of lines, see #159 (@tskinn)
- The syntax highlighting theme can now be controlled by the `BAT_THEME` environment variable, see [README](https://github.com/sharkdp/bat#highlighting-theme) and #177 (@mandx)
- The `PAGER` and `BAT_PAGER` environment variables can be used to control the pager that `bat` uses, see #158 and the [new README section](https://github.com/sharkdp/bat#using-a-different-pager)
- Added syntax highlighting for Nix, see #180
- Added syntax highlighting for AWK (Gert Hulselmans)

## Changes

- The customization of syntax sets and theme sets is now separated. Syntax definitions are now loaded *in addition* to the ones that are stored in the `bat` binary by default. Please refer to these new sections in the README: [Adding new syntaxes](https://github.com/sharkdp/bat#adding-new-syntaxes--language-definitions), [Adding new themes](https://github.com/sharkdp/bat#adding-new-themes), also see #172
- The color for the filename is now the default foreground color. The colors for the grid and the line numbers is now determined from the syntax highlighting theme, which now also works for light backgrounds, see #178.

## Bugfixes

- Escape Sequences get partially stripped, see #182 (@eth-p)
- Use separate Git repository for snapshot testing, see #165 and #161
- Markdown breaking on JavaScript, see #183

## Other

- Binaries for armv7 are now provided, see #196
- `bat` is now in the official [Arch package repositories](https://www.archlinux.org/packages/community/x86_64/bat/).
- Optimizations in the RGB => 8-bit conversion (@mina86)

# v0.4.1

(this is just a small bugfix release, see 0.4.0 for all features and changes)

## Bugfixes

- Fix problem with `cargo test` when `bat` is not checked out in a Git repository, see #161

# v0.4.0

## Features

* Support for line-wrapping, see #54 and #102 (@eth-p)
* New and updated `--style` parameter, see #74 and README (@pitkley)
* Added `--theme` and `--list-themes` options, see #89 (@rleungx)
* Added syntax highlighting for: Julia (@iamed2), Dockerfiles, VimL, CMake, INI, Less
* Added a few popular Sublime Text highlighting themes, see #133
* Support for bold, italic and underline font styles, see #96
* Support for 32bit systems is now available, see #84
* Added `-u` and `-n` options, see #134
* ANSI color support on Windows 10

## Changes

* The customization folder for own syntaxes has been renamed from `syntax` to `syntaxes`, see README.
* Changed Markdown syntax to the default Sublime Text syntax, see #157
* Sorted language listing (@rleungx)
* Command line arguments like `--theme` or `--color` can now override themselves.
* Improved `--help` text.

## Bugfixes

- Fixed crash for (really) small terminal sizes, see #117 (@eth-p)
- Syntax detection for `.bashrc`, `CMakeLists.txt` etc., see #100
- Properly handle lines with invalid UTF-8, see #7 (@BrainMaestro)
- Better error handling, see #17 (@rleungx and @sharkdp)
- Proper handling of UTF-8 characters in `less`, see #98 (@ghuls)
- Build fix on nightly, see #148 (@tathanhdinh)

## Other

- [Comparison with alternative projects](https://github.com/sharkdp/bat/blob/master/doc/alternatives.md).
- New "bat" logo in the README, see #119 (@jraulhernandezi)
- Output test cases (@BrainMaestro)
- Lots of great refactoring work (@BrainMaestro)

# v0.3.0

## Features

* Automatic paging by integrating with `less`, see #29 (@BrainMaestro)
* Added support for reading from standard input, see #2
* Added support for writing to non-interactive terminals (pipes, files, ..); new
  `--color=auto/always/never` option, see #26 (@BrainMaestro)
* Added `--list-languages` option to print all available syntaxes, see #69 (@connorkuehl)
* New option to specify the syntax via `-l`/`--language`, see #19 (@BrainMaestro)
* New option to control the output style (`--style`), see #5 (@nakulcg)
* Added syntax highlighting support for TOML files, see #37

## Changes

* The `init-cache` sub-command has been removed. The cache can now be controlled via
  `bat cache`. See `bat cache -h` for all available commands.

## Bug fixes

* Get git repository from file path instead of current directory, see #22 (@nakulcg)
* Process substitution can now be used with bat (`bat <(echo a) <(echo b)`), see #80

## Thanks

I'd like to say a big THANK YOU to all contributors and everyone that has given us
some form of feedback.

Special thanks go to @BrainMaestro for his huge support with new features, bug reports
and code reviews!

# v0.2.3

- Added a new statically linked version of bat (`..-musl-..`)

# v0.2.2

- Remove openssl dependency completely, see #30.

# v0.2.1

- Added Elixir syntax, see #25.
- Use libcurl-openssl instead of libcurl-gnutls, see #30.

# v0.2.0

- Support for custom syntaxes, add 'Markdown extended' theme
- Bugfix: Git modifications not shown from child folder

# v0.1.0

Initial release<|MERGE_RESOLUTION|>--- conflicted
+++ resolved
@@ -32,12 +32,9 @@
 
 - `cmd-help`: scope subcommands followed by other terms, and other misc improvements, see #2819 (@victor-gp)
 - Upgrade JQ syntax, see #2820 (@dependabot[bot])
-<<<<<<< HEAD
 - Associate `xsh` files with `xonsh` syntax that is Python, see #2840 (@anki-code).
-=======
 - Added auto detect syntax for `.jsonc` #2795 (@mxaddict)
 - Added auto detect syntax for `.aws/{config,credentials}` #2795 (@mxaddict)
->>>>>>> 708c74f6
 
 ## Themes
 
