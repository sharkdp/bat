# unreleased

## Features

## Bugfixes

- Fix `NO_COLOR` support, see #2767 (@acuteenvy)

## Other

- Upgrade to Rust 2021 edition #2748 (@cyqsimon)
- Refactor and cleanup build script #2756 (@cyqsimon)
- Checks changelog has been written to for PRs in CI #2766 (@cyqsimon)
  - Use GitHub API to get correct PR submitter #2791 (@cyqsimon)
- Minor benchmark script improvements #2768 (@cyqsimon)
- Update Arch Linux package URL in README files #2779 (@brunobell)
- Update and improve `zsh` completion, see #2772 (@okapia)
<<<<<<< HEAD
- More extensible syntax mapping mechanism #2755 (@cyqsimon)
=======
- Use proper Architecture for Debian packages built for musl, see #2811 (@Enselic)
- Pull in fix for unsafe-libyaml security advisory, see #2812 (@dtolnay)
- Update git-version dependency to use Syn v2, see #2816 (@dtolnay)
>>>>>>> 98a2b6bc

## Syntaxes

- `cmd-help`: scope subcommands followed by other terms, and other misc improvements, see #2819 (@victor-gp)
- Upgrade JQ syntax, see #2820 (@dependabot[bot])

## Themes

## `bat` as a library

<<<<<<< HEAD
- Changes to `syntax_mapping::SyntaxMapping` #2755 (@cyqsimon)
  - `SyntaxMapping::get_syntax_for` is now correctly public
  - [BREAKING] `SyntaxMapping::{empty,builtin}` are removed; use `SyntaxMapping::new` instead
  - [BREAKING] `SyntaxMapping::mappings` is replaced by `SyntaxMapping::{builtin,custom,all}_mappings`
=======
- Make `Controller::run_with_error_handler`'s error handler `FnMut`, see #2831 (@rhysd)
>>>>>>> 98a2b6bc

# v0.24.0

## Features

- Add environment variable `BAT_PAGING`, see #2629 (@einfachIrgendwer0815)
- Add opt-in (`--features lessopen`) support for `LESSOPEN` and `LESSCLOSE`. See #1597, #1739, #2444, #2602, and #2662 (@Anomalocaridid)

## Bugfixes

- Fix `more` not being found on Windows when provided via `BAT_PAGER`, see #2570, #2580, and #2651 (@mataha)
- Switched default behavior of `--map-syntax` to be case insensitive #2520
- Updated version of `serde_yaml` to `0.9`. See #2627 (@Raghav-Bell)
- Fix arithmetic overflow in `LineRange::from` and `LineRange::parse_range`, see #2674, #2698 (@skoriop)
- Fix paging not happening when stdout is interactive but stdin is not, see #2574 (@Nigecat)
- Make `-pp` override `--paging` and vice versa when passed as a later argument, see #2660 (@J-Kappes)

## Other

- Output directory for generated assets (completion, manual) can be customized, see #2515 (@tranzystorek-io)
- Use the `is-terminal` crate instead of `atty`, see #2530 (@nickelc)
- Add Winget Releaser workflow, see #2519 (@sitiom)
- Bump MSRV to 1.70, see #2651 (@mataha)

## Syntaxes

- Associate `os-release` with `bash` syntax, see #2587 (@cyqsimon)
- Associate `Containerfile` with `Dockerfile` syntax, see #2606 (@einfachIrgendwer0815)
- Replaced quotes with double quotes so fzf integration example script works on windows and linux. see #2095 (@johnmatthiggins)
- Associate `ksh` files with `bash` syntax, see #2633 (@johnmatthiggins)
- Associate `sarif` files with `JSON` syntax, see #2695 (@rhysd)
- Associate `ron` files with `rust` syntax, see #2427 (@YeungOnion)
- Add support for [WebGPU Shader Language](https://www.w3.org/TR/WGSL/), see #2692 (@rhysd)
- Add `.dpkg-new` and `.dpkg-tmp` to ignored suffixe, see #2595 (@scop)
- fix: Add syntax mapping `*.jsonl` => `json`, see #2539 (@WinterCore)
- Update `Julia` syntax, see #2553 (@dependabot)
- add `NSIS` support, see #2577 (@idleberg)
- Update `ssh-config`, see #2697 (@mrmeszaros)

## `bat` as a library

- Add optional output_buffer arg to `Controller::run()` and `Controller::run_with_error_handler()`, see #2618 (@Piturnah)


# v0.23.0

## Features

- Implemented `-S` and `--chop-long-lines` flags as aliases for `--wrap=never`. See #2309 (@johnmatthiggins)
- Breaking change: Environment variables can now override config file settings (but command-line arguments still have the highest precedence), see #1152, #1281, and #2381 (@aaronkollasch)
- Implemented `--nonprintable-notation=caret` to support showing non-printable characters using caret notation. See #2429 (@einfachIrgendwer0815)

## Bugfixes

- Fix `bat cache --clear` not clearing the `--target` dir if specified. See #2393 (@miles170)

## Other

- Various bash completion improvements, see #2310 (@scop)
- Disable completion of `cache` subcommand, see #2399 (@cyqsimon)
- Signifigantly improve startup performance on macOS, see #2442 (@BlackHoleFox)
- Bump MSRV to 1.62, see #2496 (@Enselic)

## Syntaxes

- Added support for Ada, see #1300 and #2316 (@dkm)
- Added `todo.txt` syntax, see #2375 (@BANOnotIT)
- Improve Manpage.sublime-syntax. See #2364 (@Freed-Wu) and #2461 (@keith-hall)
- Added a new `requirements.txt` syntax, see #2361 (@Freed-Wu)
- Added a new VimHelp syntax, see #2366 (@Freed-Wu)
- Associate `pdm.lock` with `TOML` syntax, see #2410
- `Todo.txt`: Fix highlighting of contexts and projects at beginning of done.txt, see #2411
- `cmd-help`: overhaul scope names (colors) to improve theme support; misc syntax improvements. See #2419 (@victor-gp)
- Added support for Crontab, see #2509 (@keith-hall)

## Themes

## `bat` as a library

- `PrettyPrinter::header` correctly displays a header with the filename, see #2378 and #2406 (@cstyles)


# v0.22.1

## Bugfixes

- Bring back pre-processing of ANSI escape characters to so that some common `bat` use cases starts working again. See #2308 (@Enselic)

# v0.22.0

## Features

- Make the default macOS theme depend on Dark Mode. See #2197, #1746 (@Enselic)
- Support for separate system and user config files. See #668 (@patrickpichler)

## Bugfixes

- Prevent fork nightmare with `PAGER=batcat`. See #2235 (@johnmatthiggins)
- Make `--no-paging`/`-P` override `--paging=...` if passed as a later arg, see #2201 (@themkat)
- `--map-syntax` and `--ignored-suffix` now works together, see #2093 (@czzrr)
- Strips byte order mark from output when in non-loop-through mode. See #1922 (@dag-h)

## Other

- Relaxed glibc requirements on amd64, see #2106 and #2194 (@sharkdp)
- Improved fish completions. See #2275 (@zgracem)
- Stop pre-processing ANSI escape characters. Syntax highlighting on ANSI escaped input is not supported. See #2185 and #2189 (@Enselic)

## Syntaxes

- NSE (Nmap Scripting Engine) is mapped to Lua, see #2151 (@Cre3per)
- Correctly color `fstab` dump and pass fields, see #2246 (@yuvalmo)
- Update `Command Help` syntax, see #2255
- `Julia`: Fix syntax highlighting for function name starting with `struct`, see #2230
- Minor update to `LiveScript`, see #2291
- Associate `.mts` and `.cts` files with the `TypeScript` syntax. See #2236 (@kidonng)
- Fish history is mapped to YAML. See #2237 (@kidonng)

## `bat` as a library

- Make `bat::PrettyPrinter::syntaxes()` iterate over new `bat::Syntax` struct instead of `&syntect::parsing::SyntaxReference`. See #2222 (@Enselic)
- Clear highlights after printing, see #1919 and #1920 (@rhysd)


# v0.21.0

## Features

- Correctly render tab stops in `--show-all`, see #2038 (@Synthetica9)
- Add a `--style=default` option and make it the default. It is less verbose than `full`, see #2061 (@IsaacHorvath)
- Enable BusyBox `less` as pager, see #2162 (@nfisher1226)
- File extensions are now matched case-insensitively. See #1854, #2181 (@Enselic)

## Bugfixes

- Bump `regex` dependency from 1.5.4 to 1.5.5 to fix [CVE-2022-24713](https://blog.rust-lang.org/2022/03/08/cve-2022-24713.html), see #2145, #2139 (@Enselic)
- `bat` no longer crashes when encountering files that references missing syntaxes. See #915, #2181 (@Enselic)

## Performance

- Skip syntax highlighting on long lines (> 16384 chars) to help improve performance. See #2165 (@keith-hall)
- Vastly improve startup time by lazy-loading syntaxes via syntect 5.0.0. This makes bat display small files ~75% faster than before. See #951, #2181 (@Enselic)

## Other

- Include info about custom assets in `--diagnostics` if used. See #2107, #2144 (@Enselic)

## Syntaxes

- Mapped clang-format config file (.clang-format) to YAML syntax (@TruncatedDinosour)
- log syntax: improved handling of escape characters in double quoted strings. See #2123 (@keith-hall)
- Associate `/var/spool/mail/*` and `/var/mail/*` with the `Email` syntax. See #2156 (@cyqsimon)
- Added cmd-help syntax to scope --help messages. See #2148 (@victor-gp)
- Slightly adjust Zig syntax. See #2136 (@Enselic)
- Associate `.inf` files with the `INI` syntax. See #2190 (@Enselic)

## `bat` as a library

- Allow configuration of `show_nonprintable` with `PrettyPrinter`, see #2142
- The binary format of syntaxes.bin has been changed due to syntaxes now being lazy-loaded via syntect 5.0.0. See #2181 (@Enselic)
- Mark `bat::error::Error` enum as `#[non_exhaustive]` to allow adding new variants without future semver breakage. See #2181 (@Enselic)
- Change `Error::SyntectError(syntect::LoadingError)` to `Error::SyntectError(syntect::Error)`. See #2181 (@Enselic)
- Add `Error::SyntectLoadingError(syntect::LoadingError)` enum variant. See #2181 (@Enselic)


# v0.20.0

## Features

- New style component `header-filesize` to show size of the displayed file in the header. See #1988 (@mdibaiee)
- Use underline for line highlighting on ANSI, see #1730 (@mdibaiee)

## Bugfixes

- Fix bash completion on bash 3.x and bash-completion 1.x. See #2066 (@joshpencheon)

## Syntaxes

- `GraphQL`: Add support for interfaces implementing interfaces and consider ampersand an operator. See #2000
- Associate `_vimrc` and `_gvimrc` files with the `VimL` syntax. See #2002
- Associate `poetry.lock` files with the `TOML` syntax. See #2049
- Associate `.mesh`, `.task`, `.rgen`, `.rint`, `.rahit`, `.rchit`, `.rmiss`, and `.rcall` with the `GLSL` syntax. See #2050
- Added support for `JQ` syntax, see #2072
- Properly associate global git config files rooted in `$XDG_CONFIG_HOME/git/` or `$HOME/.config/git/`. See #2067 (@cyqsimon)

## `bat` as a library

- Exposed `get_syntax_set` and `get_theme` methods on `HighlightingAssets`. See #2030 (@dandavison)
- Added `HeaderFilename` and `HeaderFilesize` to `StyleComponent` enum, and mark it `#[non_exhaustive]`. See #1988 (@mdibaiee)


# v0.19.0

## Performance

- Reduce startup time in loop-through mode (e.g. when redirecting output) by 90%. See #1747 (@Enselic)
- Load themes lazily to make bat start 25% faster when disregarding syntax load time. See #1969 (@Enselic)
- Python syntax highlighting no longer suffers from abysmal performance in specific scenarios. See #1688 (@keith-hall)
- Fix for poor performance when ANSI escape sequences are piped to `bat`, see #1596 (@eth-p)
- Fix for incorrect handling of ANSI escape sequences when using `--wrap=never`, see #1596 (@eth-p)
- Load custom assets as fast as integrated assets, see #1753 (@Enselic)

## Features

- Support for `x:-delta` (minus) syntax in line ranges (e.g. `20:-10`). See  #1901 (@bojan88)
- Support for `--ignored-suffix` argument. See #1892 (@bojan88)
- `$BAT_CONFIG_DIR` is now a recognized environment variable. It has precedence over `$XDG_CONFIG_HOME`, see #1727 (@billrisher)
- Support for `x:+delta` syntax in line ranges (e.g. `20:+10`). See  #1810 (@bojan88)
- Add new `--acknowledgements` option that gives credit to theme and syntax definition authors. See #1971 (@Enselic)
- Include git hash in `bat -V` and `bat --version` output if present. See #1921 (@Enselic)

## Bugfixes

- First line not shown in diff context. See #1891 (@divagant-martian)
- Do not ignore syntaxes that handle file names with a `*.conf` extension. See #1703 (@cbolgiano)

## Other

- Add PowerShell completion, see #1826 (@rashil2000)
- Minimum supported Rust version (MSRV) bumped to 1.51, see #1994 (@mdibaiee)

## Syntaxes

- Groff, see #1685 (@scop)
- HTTP Requests and Responses, see #1748 (@keith-hall)
- LLVM, see #1777 (@ioncodes)
- Highlight for `vimrc` and `gvimrc` files, see #1763 (@SuperSandro2000)
- Syslog highlighting improvements, see #1793 (@scop)
- Added support for `slim` syntax, see #1693 (@mfinelli)
- Racket, see #1884 (@jubnzv)
- LiveScript, see #1915 (@Enselic)
- MediaWiki, see #1925 (@sorairolake)
- The `requirements.txt` syntax has been removed due to incompatible license requirements.
- Dart, new highlighter, see #1959 (@Ersikan)
- SCSS and Sass syntaxes updated, see #1766 (@Enselic)
- PowerShell syntax updated, see #1935 (@Enselic)
- TypeScript syntax updated, see #1834 (@Enselic)

## `bat` as a library

- Deprecate `HighlightingAssets::syntaxes()` and `HighlightingAssets::syntax_for_file_name()`. Use `HighlightingAssets::get_syntaxes()` and `HighlightingAssets::get_syntax_for_path()` instead. They return a `Result` which is needed for upcoming lazy-loading work to improve startup performance. They also return which `SyntaxSet` the returned `SyntaxReference` belongs to. See #1747, #1755, #1776, #1862 (@Enselic)
- Remove `HighlightingAssets::from_files` and `HighlightingAssets::save_to_cache`. Instead of calling the former and then the latter you now make a single call to `bat::assets::build`. See #1802, #1971 (@Enselic)
- Replace  the `error::Error(error::ErrorKind, _)` struct and enum with an `error::Error` enum. `Error(ErrorKind::UnknownSyntax, _)` becomes `Error::UnknownSyntax`, etc. Also remove the `error::ResultExt` trait. These changes stem from replacing `error-chain` with `thiserror`. See #1820 (@Enselic)
- Add new `MappingTarget` enum variant `MapExtensionToUnknown`. Refer to its documentation for more information. Also mark `MappingTarget` as `#[non_exhaustive]` since more enum variants might be added in the future. See #1703 (@cbolgiano), #2012 (@Enselic)


# v0.18.3

## Bugfixes

- Bump `git2` dependency to fix build with Rust 1.54, see #1761


# v0.18.2

## Features

- Ignore known backup/template filename suffixes when selecting the syntax, see #1687 (@scop)

## Bugfixes

- Fix for a security vulnerability on Windows. Prior to this release, `bat` would execute programs called `less`/`less.exe` from the current working directory (instead of the one from `PATH`) with priority. An attacker might be able to use this by placing a malicious program in a shared directory where the user would execute `bat`. `bat` users on Windows are advised to upgrade to this version. See #1724 and #1472 (@Ry0taK).

## Other

- Add bash completion, see #1678 (@scop)
- Fix Clippy lints, see #1661 (@mohamed-abdelnour)
- Add syntax highlighting test files, see #1213 and #1668 (@mohamed-abdelnour)

## Syntaxes

- Upgraded Julia syntax to fix a highlighting bug, see #1692
- Added support for `dash` syntax, see #1654 (@mohamed-abdelnour)
- Added support for `XAML` syntax, see #1590 and #1655 (@mohamed-abdelnour)
- Apply `DotENV` syntax also for `.env.default` and `.env.defaults` files, see #1669


# v0.18.1

## Bugfixes

- Mouse support and screen clearing broken for `less` versions with minor version number (581.2), see #1629 and #1639 (@aswild)

## Other

- `Input::ordinary_file` and `Input::with_name` now accept `Path` rather than `OsStr` see #1571 (@matklad)
- The `LESS` environment variable is now included in `bat --diagnostic`, see #1589 (@Enselic)
- Increased min. required Rust version to 1.45

## Syntaxes

- Improved the Syslog syntax highlighting, see #1606 (@keith-hall)
- Replaced "Advanced CSV" with a custom CSV syntax definition written especially for `bat`; see #1574 (@keith-hall)
- Added SystemVerilog file syntax, see #1580 (@SeanMcLoughlin)
- Added Solidity and Vyper syntax, see #1602 (@Ersikan)

## New themes

- Dark+ VS Code theme, see #1588 and #1598 (@PatriotRossii)



# v0.18.0

## Features

- Use a pager when `bat --list-languages` is called, see #1394 (@stku1985)

## Bugfixes

- If the last line doesn't end with a newline character, don't add it if `--style=plain`, see #1438 (@Enselic)
- Only print themes hint in interactive mode (`bat --list-themes`), see #1439 (@rsteube)
- Make ./tests/syntax-tests/regression_test.sh work on recent versions of macOS, see #1443 (@Enselic)
- VimL syntax highlighting fix, see #1450 (@esensar)
- Print an 'Invalid syntax theme settings' error message if a custom theme is broken, see #614 (@Enselic)
- If plain mode is set and wrap is not explicitly opted in, long lines will no be truncated, see #1426
- If `PAGER` (but not `BAT_PAGER` or `--pager`) is `more` or `most`, silently use `less` instead to ensure support for colors, see #1063 (@Enselic)
- If `PAGER` is `bat`, silently use `less` to prevent recursion. For `BAT_PAGER` or `--pager`, exit with error, see #1413 (@Enselic)
- Manpage highlighting fix, see #1511 (@keith-hall)
- `BAT_CONFIG_PATH` ignored by `bat` if non-existent, see #1550 (@sharkdp)

## Other

- Performance improvements, see #1421 (@LovecraftianHorror)
- Added a new `--diagnostic` option to collect information for bug reports, see #1459 (@sharkdp)
- Modified default theme colors to differentiate between a JSON key and a string value, see #1400 (@keith-hall)
- Upped min required Rust version to 1.42

## Syntaxes

- Added Zig syntax, see #1470 (@paulsmith)
- Added Lean syntax, see #1446 (@Julian)
- Added `.resource` extension for Robot Framework files, see #1386
- Added `gnuplot` syntax, see #1431 (@sharkdp)
- Highlight *.pac (Proxy auto-config) files as JavaScript, see #1515 (@sharkdp)

## New themes

- `ansi` replaces `ansi-dark` and `ansi-light`, see #1104 and #1412 (@mk12). **Breaking change:** users that were previously using one of the `ansi-*` themes should switch to `ansi`.
- The Gruvbox theme has been updated, see #1291 (@j0hnmeow). **Breaking change:** users that were previously using `gruvbox` or `gruvbox-white` should update and use `gruvbox-dark`/`gruvbox-light` instead.

## `bat` as a library

- The following `PrettyPrinter` methods have been removed (they were previously deprecated):
   - `input_stdin_with_name`
   - `input_from_bytes_with_name`
   - `input_from_reader_with_name`
   - `vcs_modification_markers` (if the `git` feature is not enabled)


# v0.17.1

## Bugfixes

- Running `bat` without arguments fails ("output file is also an input"), see #1396


# v0.17.0

## Features

- Added a new `--style` value, `rule`, which adds a simple horizontal ruled line between files, see #1276 (@tommilligan)
- Pass `-S` ("chop long lines") to `less` if `--wrap=never` is set in `bat`, see #1255 (@gahag)

## Bugfixes

- Detect infinite loop when input and output are the same, see #1193 and #1197 (@niklasmohrin)
- Throw an error when `bat` is being used as `pager`, see #1343 (@adrian-rivera)
- Bash syntax highlighting not selected for `*.ebuild` and `*.eclass` files, see #1292 (@sharkdp)
- Fix `zsh` completion when using `-p`, see #1320 (@xzfc)

## Other

- Add note to refer to see detailed help with `--help` (and vice versa with `-h`), see #1215 (@henil)
- Add a `Contributors` section to `README`, see #1348 (@adrian-rivera)

## Syntaxes

- Manpage syntax highlighting has been improved, see #1315 (@keith-hall)
- Add Svelte file syntax, see #1285 (@kjmph)

## New themes

- Coldark, see #1329 (@armandphilippot)


# v0.16.0

## Features

- Added support for the `NO_COLOR` environment variable, see #1021 and #1031 (@eth-p)
- Added `-P` short flag to disable paging, see #1075 and #1082 (@LordFlashmeow)
- Added `--force-colorization`/`-f` flag to provide an alias for forced color and decoration output, see #1141 (@alexanderkarlis)

## Bugfixes

- Fixed non-printable characters display for redirected output, see #1061 (@gsomix)
- Handle file extension conflicts in `--list-languages`, see #1076 and #1135 (@Kienyew)

## Other

- Switched to "·" (U+00B7) Middle Dot from "•" (U+2022) Bullet for non-printing spaces, see #1056 and #1100 (@LordFlashmeow)
- Added zsh shell completion script, see #1136 (@Kienyew)
- Improved `--help` text (@sharkdp)
- Added custom languages/themes sections to manpage (@eth-p)

## Syntaxes

- Update AsciiDoc syntax, see #1034 (@rxt1077)
- GLSL (@caioalonso)
- Add Nginx and Apache config file syntax, see #1137 (@kjmph, @niklasmohrin)
- Use `fstab` syntax for `crypttab` files, see #1073 (@sharkdp)
- Support syntax highlighting for files in `$XDG_CONFIG_HOME/git/`, see #1191 (@ahmedelgabri)

## New themes

- Gruvbox, see #1069 (@kyleondy)
- base16-256 for [base16-shell](https://github.com/chriskempson/base16-shell) users, see #1111 (@mk12)

## `bat` as a library

- Add APIs to provide `Input` descriptions with `InputDescription` (@eth-p)
- Add function to directly provide `Input`s to `PrettyPrinter` (@eth-p)
- **Breaking:** `Input::theme_preview_file` is no longer available. (@eth-p)

## Packaging

- Removed build dependency on `liquid` (@sharkdp).

# v0.15.4

## Bugfixes

- Added missing Solarized themes, see #1027
- Fixed highlighting bug in Haskell source files, see #1026

# v0.15.3

## Bugfixes

- Cannot run `bat` with relative paths, see #1022
- bat mishighlights Users that start with digits in SSH config, see #984

## New syntaxes

- SML, see #1005 (@kopecs)

## Other

- Some syntaxes and themes have been updated to the latest version

# v0.15.2

## Bugfixes

- Fix syntax detection for files called 'rails', see #1008
- Fix potential errors with syntax detection for symlinked files, see #1001
- `--map-syntax` doesn't work with names provided through `--file-name` (@eth-p)

## Other

- Add padding above headers when not using a grid, see #968 and #981 (@pt2121)
- bat now prints an error if an invalid syntax is specified via `-l` or `--map-syntax`, see #1004 (@eth-p)

## `bat` as a library

- `PrettyPrinter::vcs_modification_markers` has been marked deprecated when building without the `git` feature, see #997 and #1020 (@eth-p, @sharkdp)

## Packaging

- Compilation problems with `onig_sys` on various platforms have been resolved by upgrading to `syntect 4.2`, which includes a new `onig` version that allows to build `onig_sys` without the `bindgen` dependency. This removes the need for `libclang(-dev)` to be installed to compile `bat`. Package maintainers might want to remove `clang` as a build dependency. See #650 for more details.

# v0.15.1

## Bugfixes

- Fix highlighting of Markdown files, see #963 and #977
- Fix `base16` theme (was broken since in v0.14), see #972, #934 and #979 (@mk12).
  Users suffering from #865 ("no color for bat in ssh from a Windows client") can use the `ansi-dark` and `ansi-light` themes from now on.

## New syntaxes

- Fortran, see #957
- Email (@mariozaizar)
- QML, see #962 (@pylipp)

# v0.15.0

## Features

- Add a new `--diff`/`-d` option that can be used to only show lines surrounding
  Git changes, i.e. added, removed or modified lines. The amount of additional
  context can be controlled with `--diff-context=N`. See #23 and #940

## Bugfixes

- Error message printed in the middle of the output for another file, see #946
- Performance improvements when using custom caches (via `bat cache --build`): the `bat` startup time should now be twice as fast (@lzutao).

## Themes

- Updated version of the Solarized dark/light themes, see #941

## `bat` as a library

- There are a few changes in the "low level" API (the `Config` struct has changed and
  the error handler needs a new `&mut dyn Write` argument). The high-level API is not
  affected.

# v0.14.0

## Features

- Added a new `--file-name <name>…` option to overwrite the displayed filename(s)
  in the header. This is useful when piping input into `bat`. See #654 and #892 (@neuronull).
- Added a new `--generate-config-file` option to create an initial configuration file
  at the right place. See #870 (@jmick414)

## Bugfixes

- Performance problems with C# source code have been fixed, see #677 (@keith-hall)
- Performance problems with Makefiles have been fixed, see #750 (@keith-hall)
- Fix bug when highlighting Ruby files with unindented heredocs, see #914 (@keith-hall)
- A highlighting problem with Rust source code has been fixed, see #924 (@keith-hall)
- Windows: short files that do not require paging are displayed and then lost, see #887
- `--highlight-line` did not work correctly in combination with `--tabs=0` and `--wrap=never`,
  see #937

## Other

- When saving/reading user-provided syntaxes or themes, `bat` will now maintain a
  `metadata.yaml` file which includes information about the `bat` version which was
  used to create the cached files. When loading cached files, we now print an error
  if they have been created with an incompatible version. See #882
- Updated `liquid` dependency to 0.20, see #880 (@ignatenkobrain)

## `bat` as a library

- A completely new "high level" API has been added that is much more convenient
  to use. See the `examples` folder for the updated code. The older "low level"
  API is still available (basically everything that is not in the root `bat`
  module), but has been refactored quite a bit. It is recommended to only use
  the new "high level" API, if possible. This will be much easier to keep stable.
  Note that this should still be considered a "beta" release of `bat`-as-a-library.
  For more details and some screenshots of the example programs, see #936.
- Stripped out a lot of binary-only dependencies, see #895 and #899 (@dtolnay)

  This introduces a `features = ["application"]` which is enabled by default and pulls in
  everything required by `bat` the application. When depending on bat as a library, downstream
  `Cargo.toml` should disable this feature to cut out inapplicable heavy dependencies:
  ``` toml
  [dependencies]
  bat = { version = "0.14", default-features = false }
  ```
  Other optional functionality has also been put behind features: `paging` and `git` support.
- Allow using the library with older syntect, see #896 and #898 (@dtolnay)

## New syntaxes

- Rego, see #872 (@patrick-east)
- Stylo, see #917


# v0.13.0

## `bat` as a library

Beginning with this release, `bat` can be used as a library (#423).

This was a huge effort and I want to thank all people who made this possible: @DrSensor, @mitsuhiko, @mre, @eth-p!

- Initial attempt in #469 (@mitsuhiko)
- Second attempt, complete restructuring of the `bat` crate, see #679 (@DrSensor)
- Updates to example, public API, error handling, further refactoring: #693 #873 #875 (@sharkdp)

I want to stress that this is the very first release of the library. Things are very likely to change. A lot of things are still missing (including the documentation).

That being said, you can start using it! See the example programs in [`examples/`](https://github.com/sharkdp/bat/tree/master/examples).

You can see the API documentation here: https://docs.rs/bat/

## Features

- (**Breaking change**) Glob-based syntax mapping, see #877 and #592. With this change,
  users need to update their bat config files (`bat --config-file`), if they have any `--map-syntax` settings
  present.

  The option now works like this:
  ```bash
  --map-syntax <glob-pattern>:<syntax-name>
  ```

  For more information, see the `--help` text, the man page or the README.

  This new feature allows us to properly highlight files like:
  * `/etc/profile`
  * `~/.ssh/config`

- `--highlight-line` now accepts line ranges, see #809 (@lkalir)
- Proper wrapping support for output with wide Unicode characters, see #811 #787 and #815 (@Kogia-sima)
- A lot of updates to existing syntaxes via #644 (@benwaffle, @keith-hall)
- `BAT_CACHE_PATH` can be used to place cached `bat` assets in a non-standard path, see #829 (@neuronull)
- Support combination of multiple styles at the same time, see #857 (@aslpavel)

## Bugfixes

- Do not pass '--no-init' on newer less versions, see #749 and #786 (@sharkdp)
- 'bat cache' still takes precedence over existing files, see #666 (@sharkdp)
- `.sc` files should be treated as scala files, see #443 (@benwaffle)
- Allow underscores and dashes in page names, see #670 (@LunarLambda)
- Keep empty lines empty, see #601 (@mbarbar)
- Wrapping does not work when piping, see #758 (@fusillicode, @allevo, @gildo)
- Allow for non-unicode filenames, see #225 (@sharkdp)
- Empty file without header produces incomplete grid, see #798 (@eth-p)
- Files named `build` don't respect shebang lines, see #685 (@sharkdp)

## Other

- Parametrizable names for man page and shell completion files, see #659 #673 #656 (@eth-p)
- Enabled LTO, making `bat` about 10% faster, see #719 (@bolinfest, @sharkdp)
- Suggestions non how to configure `bat` for MacOS dark mode, see README (@jerguslejko)
- Extended ["Integration with other tools"](https://github.com/sharkdp/bat#integration-with-other-tools) section (@eth-p)
- Updated [instrutions on how to use `bat` as a `man`-pager](https://github.com/sharkdp/bat#man), see #652, see #667 (@sharkdp)
- Add section concerning file encodings, see #688 and #568 (@sharkdp)
- Updated sort order of command-line options in `--help` text and manpage, see #653 and #700 (@hrlmartins)
- Updates to the man page syntax, see #718 (@sharkdp)
- Japanese documentation updates, see #863 (@k-ta-yamada, @sorairolake and @wt-l00)
- Accept "default" as a theme, see #757 (@fvictorio)
- Updated Windows installation instructions, see #852 (@sorenbug)
- Updated man page, see #573 (@sharkdp)

## New syntaxes

- Jinja2, see #648 (@Martin819)
- SaltStack SLS, see #658 (@Martin819)
- `/etc/fstab`, see #696 (@flopp and @eth-p)
- `/etc/group` and `/etc/passwd`, see #698 (@argentite)
- `/proc/cpuinfo` and `/proc/meminfo`, see #593 (@sharkdp)
- Nim, see #542 (@sharkdp)
- Vue, see #826 (@chaaaaarlotte)
- CoffeScript, see #833 (@sharkdp)

## New themes

- Dracula, see #687 (@clarfon)
- Nord, see #760 (@crabique)
- Solarized light and dark, see #768 (@hakamadare)

## Packaging

- `bat` is now in the official Ubuntu and Debian repositories, see #323 and #705 (@MarcoFalke)
- `bat` can now be installed via MacPorts, see #675 (@bn3t)
- Install fish completions into 'vendor_completions.d', see #651 (@sharkdp)

## Thanks

- To @eth-p for joining me as a maintainer! I'm very grateful for all the work you put into
  managing and responding to issues, improving our deployment, adding PR/issue templates (#837) as
  well as fixing bugs and implementing new features.

# v0.12.1

## Bugfixes

- Fixes a bug for older Windows versions (*"The procedure entry point `CreateFile2` could not be located"*), see #643 (@rivy)

# v0.12.0

## Features

- Binary file content can now be viewed with `bat -A`, see #623, #640 (@pjsier and @sharkdp)
- `bat` can now be used as a man pager. Take a look at the README and #523 for more details.
- Add new style component to separate multiple `--line-range`s, see #570 (@eth-p)
- Added `-L` as an alias for `--list-languages`

## Bugfixes

- Output looks unbalanced when using '--style=grid,numbers' without 'header', see #571 (@eth-p)
- issues with filenames starting with "cache", see #584
- Can't build cache with new theme without creating cache dir, see #576 (@frm)
- `--terminal-width -10` is parsed incorrectly, see #611

## Other

- Added fish completions to DEB package, see #554

## New syntaxes

- Emacs Org mode, see #36 (@bricewge)
- `requirements.txt`
- DotENV `.env`
- SSH config syntax (`-l ssh_config`), see #582 (@issmirnov)
- `/etc/hosts`, see #583 (@issmirnov)
- GraphQL, see #625 (@dandavison)
- Verilog, see #616
- SCSS and Sass, see #637
- `strace` syntax, see #599

## Packaging

- `bat` is now in the official Gentoo repositories, see #588 (@toku-sa-n)
- `bat` is now in the official Alpine Linux repositories, see #586 (@5paceToast)
- `bat` is in the official Fedora repositories, see #610 (@ignatenkobrain)

# v0.11.0

## Features

- Three new special color themes are available: `ansi-light`, `ansi-dark` and `base16`. These
  are useful for people that often switch from dark to light themes in their terminal emulator
  or for people that want the colors to match their terminal theme colors. For more details,
  see #543 and #490 (@mk12, implementation idea by @trishume)
- Hand-written auto completion script for Fish shell, see #524 and #555 (@ev-dev and @eth-p)
- The `-p`/`--plain` option can now be used twice (typically `-pp`). The first `-p` switches the
  `--style` to "plain". The second `-p` disables the pager. See #560 and #552 (@eth-p)

## Bugfixes

- Do not replace arguments to `less` when using `--pager`, see #509
- Binary files will now be indicated by a warning in interactive mode, see #530 #466 #550 (@maxfilov)
- Empty files are (once again) printed with a single header line, see #504 and #566 (@reidwagner
  and @sharkdp)
- `--terminal-width=0` is now disallowed, see #559 (@eth-p)
- Accidental printing of files named `cache`, see #557

## Other

- New integration tests, see #500 and #502 (@reidwagner and @sharkdp)
- New ["Integration with other tools"](https://github.com/sharkdp/bat#integration-with-other-tools) section in the README.
- Migrated to Rust 2018 (@expobrain)

## New syntaxes

- F# syntax has been updated, see #531 (@stroborobo)
- Fish shell, see #548 (@sanga)

## Packaging

- `bat` is now available on Chocolatey, see #541 (@rasmuskriest)

# v0.10.0

## Features

- Added new `--highlight-line <N>` option, see #453, #346 and #175 (@tskinn and @sharkdp)

## Changes

- **Change the default configuration directory on macOS** to `~/.config/bat`, see #442 (@lavifb). If you are on macOS, you need to copy your configuration directory from the previous place (`~/Library/Preferences/bat`) to the new place (`~/.config/bat`).
- Completely disabled the generation of shell completion files, see #372
- Properly set arguments to `less` if `PAGER` environment variable contains something like `less -F` (which is missing the `-R` option), see #430 (@majecty)
- Report the name of missing files, see #444 (@ufuji1984)
- Don't start pager if file doesn't exist, see #387
- Rename `bat cache --init` to `bat cache --build`, see #498
- Move the `--config-dir` and `--cache-dir` options from `bat cache` to `bat` and hide them from the help text.

## Bugfixes

- Blank line at the end of output when using `--style=plain`, see #379
- EOF must be sent twice on stdin if no other input is sent, see #477 (@reidwagner)

## New syntaxes

- Twig (@ahmedelgabri)
- `.desktop` files (@jleclanche)
- AsciiDoc (@markusthoemmes)
- Assembly (x86_64 and ARM)
- Log files (@caos21)
- Protobuf and ProtobufText (@caos21)
- Terraform (@caos21)
- Jsonnet (@hfm)
- Varlink (@haraldh)

## Other

- Added Japanese version of README (@sh-tech and @object1037)
- Code improvements (@barskern)

# v0.9.0

## Features

- A new `-A`/`--show-all` option has been added to show and highlight non-printable characters (in analogy to GNU `cat`s option):

  ![](https://camo.githubusercontent.com/c3e769482ef3184f6be6adaa34bdc8d19c378254/68747470733a2f2f692e696d6775722e636f6d2f324b54486859542e706e67)

  see #395 and #381 for more details.

- Added `--pager` option (to configure the pager from the configuration file), see #362 (@majecty)

- Added `BAT_CONFIG_PATH` environment variable to set a non-default path for `bat`s configuration file, see #375 (@deg4uss3r)

- Allow for multiple occurrences of `--style` to allow for the configuration
  of styles from the config file, see #367 (@sindreij)

- Allow for multiple `--line-range` arguments, see #23

- The `--terminal-width` option can now also accept offsets, see #376

## Changes

- Use of italics is now *disabled by default* (see #389 for details). They can be
  re-enabled by adding `--italic-text=always` to your configuration file.

- The default tab-width has been set to 4.

- Added new "Sublime Snazzy" theme.

- Shell completions are currently *not* shipped anymore, see #372 for details.

## Bugfixes

- Avoid endless recursion when `PAGER="bat"`, see #383 (@rodorgas)

## Other

- `bat` is now available on openSUSE, see #405 (@dmarcoux)

- Added section about the new configuration file in the README (@deg4uss3r)

- Chinese translation of README (@chinanf-boy)

- Re-written tests for `--tabs` (@choznerol)

- Speed up integration tests, see #394

# v0.8.0

## Features

- Support for a configuration file with the following simple format:

  ```bash
  --tabs=4
  --theme="Sublime Snazzy"

  # A line-comment
  --map-syntax .ignore:.gitignore
  --map-syntax PKGBUILD:bash
  --map-syntax Podfile:ruby

  # Flags and options can also be on a single line:
  --wrap=never --paging=never
  ```

  The configuration file path can be accessed via `bat --config-file`. On Linux,
  it is stored in `~/.config/bat/config`.

- Support for the `BAT_OPTS` environment variable with the same format as specified
  above (in a single line). This takes precedence over the configuration file.

  See also #310.

- Support for custom syntax mappings via the `-m`/`--max-syntax` option.

  This allows users to (re)map certain file extensions or file names to an existing syntax:

  ``` bash
  bat --map-syntax .config:json ...
  ```

  The option can be use multiple times. Note that you can easily make these mappings permanent by using bats new configuration file.

  See #169

- Support pager command-line arguments in `PAGER` and `BAT_PAGER`, see #352 (@Foxboron)

- Add support for wildcards in Windows CMD, see #309 (@zxey)

- First-line syntax detection for all input types, see #205

- Encoding support for UTF-16LE and UTF-16BE, see #285

- New syntaxes: Robot framework (@sanga)

## Changes

- Binary files are now detected and not displayed when the output goes to an interactive terminal, see #205

## Bugfixes

- JavaDoc comments break syntax highlighting in .java files, see #81

- Bat Panics on Haskell Source Code, see #314

## Other

- Better `-h` and `--help` texts.

- Updated documentation on how to configure `bat`s pager

- Updated documentation for light backgrounds, see #328 (@russtaylor)

- Generate shell completions during build, see #115 (@davideGiovannini)

- A lot of new tests have been written

- `bat` is now available via [Termux](https://termux.com/), see #341 (@fornwall)

- `bat` is now available via [nix](https://nixos.org/nix), see #344 (@mgttlinger)

- `bat` is now available via [Docker](https://hub.docker.com/r/danlynn/bat/), see #331 (@danlynn)

# v0.7.1

## Features

- Use the `ansi_colours` package by @mina86 for better true-color approximation on 8 bit color terminals, see #319 and #202.

## Bugfixes

- Bat Panics on Haskell Source Code, see #314
- Disable wrapping when `--style=plain`/`-p` is used, see #289

## Other

- Added Ansible install instructions (@aeimer)
- Added section about Cygwin to the README (@eth-p)

# v0.7.0

## Features

- Tabs are now (optionally) expanded to spaces. This can be controlled with the new
  `--tabs` command-line option or the `BAT_TABS` environment variable. The
  new feature also closes two bugs #166 and #184. For more information, see #302 (@eth-p).

- Added support for the `BAT_STYLE` environment variable, see #208 (@ms2300)

- Added `OneHalf` theme for terminals with a light-gray background, see #256

- Added new syntaxes for CSV, JSX in JavaScript and TypeScript, Cabal, Dart,
  F#, PureScript, Swift, Crystal, PowerShell (Many Thanks to @tobenna and @mimadrid)

## Changes

- Query `git diff` only when needed, see #303 (@ShikChen)

- Disable wrapping when `--plain` is used, see #289 (@eth-p)

## Bugfixes

- Can read files named `cache`, see #275 (@BK1603)

- A lot of bugfixes for Windows, see #252, #264

- Detect `less` reliably and in a portable way, see #271 and #290 (@Aankhen)

- last decoration line is not formatted properly with `--wrap never`, see #299 (@Rogach)

- Do not show file header for directories, see #292

## Other

- Enabled a new `aarch64` build target, see #258 (@rachitchokshi)

- Provide Debian packages for `armhf`, see #280 (@rachitchokshi)

- Added README section about "`bat` on Windows" (@Aankhen)

- Windows installation via scoop (@meltinglava)

# v0.6.1

## Bugfixes

- Fixed panic when running `bat --list-languages | head`, see #232 (@mchlrhw)
- Respect `--color` settings for `--list-themes` and `--list-languages`, see #233
- Git modifications now work on Windows

## Other

- There will be auto-generated Windows releases, starting with this version (@anykao)

# v0.6.0

## Features

- The `--list-themes` option now shows a preview for each highlighting theme (@ms2300)
- Added `-p`/`--plain` as an alias for `--style=plain`, see #212 (@ms2300)
- Major refactorings, enabling some progress on #150. In non-interactive mode, `bat` will now copy input bytes 1:1.
- New languages: Elm, Kotlin, Puppet, TypeScript, see #215 #216 #217 #218
- New syntax highlighting theme: zenburn (@colindean)

## Changes

- New themes in `$BAT_CONFIG_DIR/themes` are now loaded *in addition* to
  the default themes (they may also override), see #172
- The `Default.tmTheme` symlink is not necessary anymore.

## Bugfixes

* Using `bat cache --init` leads to duplicated syntaxes, see #206

## Other

* Extended and cleaned-up `--help` text.
* Added initial version of a man page, see #52
* New README sections: *Development* and *Troubleshooting*, see #220

# v0.5.0

## Features

- Added `--line-range n:m` option to print a range of lines, see #159 (@tskinn)
- The syntax highlighting theme can now be controlled by the `BAT_THEME` environment variable, see [README](https://github.com/sharkdp/bat#highlighting-theme) and #177 (@mandx)
- The `PAGER` and `BAT_PAGER` environment variables can be used to control the pager that `bat` uses, see #158 and the [new README section](https://github.com/sharkdp/bat#using-a-different-pager)
- Added syntax highlighting for Nix, see #180
- Added syntax highlighting for AWK (Gert Hulselmans)

## Changes

- The customization of syntax sets and theme sets is now separated. Syntax definitions are now loaded *in addition* to the ones that are stored in the `bat` binary by default. Please refer to these new sections in the README: [Adding new syntaxes](https://github.com/sharkdp/bat#adding-new-syntaxes--language-definitions), [Adding new themes](https://github.com/sharkdp/bat#adding-new-themes), also see #172
- The color for the filename is now the default foreground color. The colors for the grid and the line numbers is now determined from the syntax highlighting theme, which now also works for light backgrounds, see #178.

## Bugfixes

- Escape Sequences get partially stripped, see #182 (@eth-p)
- Use separate Git repository for snapshot testing, see #165 and #161
- Markdown breaking on JavaScript, see #183

## Other

- Binaries for armv7 are now provided, see #196
- `bat` is now in the official [Arch package repositories](https://www.archlinux.org/packages/community/x86_64/bat/).
- Optimizations in the RGB => 8-bit conversion (@mina86)

# v0.4.1

(this is just a small bugfix release, see 0.4.0 for all features and changes)

## Bugfixes

- Fix problem with `cargo test` when `bat` is not checked out in a Git repository, see #161

# v0.4.0

## Features

* Support for line-wrapping, see #54 and #102 (@eth-p)
* New and updated `--style` parameter, see #74 and README (@pitkley)
* Added `--theme` and `--list-themes` options, see #89 (@rleungx)
* Added syntax highlighting for: Julia (@iamed2), Dockerfiles, VimL, CMake, INI, Less
* Added a few popular Sublime Text highlighting themes, see #133
* Support for bold, italic and underline font styles, see #96
* Support for 32bit systems is now available, see #84
* Added `-u` and `-n` options, see #134
* ANSI color support on Windows 10

## Changes

* The customization folder for own syntaxes has been renamed from `syntax` to `syntaxes`, see README.
* Changed Markdown syntax to the default Sublime Text syntax, see #157
* Sorted language listing (@rleungx)
* Command line arguments like `--theme` or `--color` can now override themselves.
* Improved `--help` text.

## Bugfixes

- Fixed crash for (really) small terminal sizes, see #117 (@eth-p)
- Syntax detection for `.bashrc`, `CMakeLists.txt` etc., see #100
- Properly handle lines with invalid UTF-8, see #7 (@BrainMaestro)
- Better error handling, see #17 (@rleungx and @sharkdp)
- Proper handling of UTF-8 characters in `less`, see #98 (@ghuls)
- Build fix on nightly, see #148 (@tathanhdinh)

## Other

- [Comparison with alternative projects](https://github.com/sharkdp/bat/blob/master/doc/alternatives.md).
- New "bat" logo in the README, see #119 (@jraulhernandezi)
- Output test cases (@BrainMaestro)
- Lots of great refactoring work (@BrainMaestro)

# v0.3.0

## Features

* Automatic paging by integrating with `less`, see #29 (@BrainMaestro)
* Added support for reading from standard input, see #2
* Added support for writing to non-interactive terminals (pipes, files, ..); new
  `--color=auto/always/never` option, see #26 (@BrainMaestro)
* Added `--list-languages` option to print all available syntaxes, see #69 (@connorkuehl)
* New option to specify the syntax via `-l`/`--language`, see #19 (@BrainMaestro)
* New option to control the output style (`--style`), see #5 (@nakulcg)
* Added syntax highlighting support for TOML files, see #37

## Changes

* The `init-cache` sub-command has been removed. The cache can now be controlled via
  `bat cache`. See `bat cache -h` for all available commands.

## Bug fixes

* Get git repository from file path instead of current directory, see #22 (@nakulcg)
* Process substitution can now be used with bat (`bat <(echo a) <(echo b)`), see #80

## Thanks

I'd like to say a big THANK YOU to all contributors and everyone that has given us
some form of feedback.

Special thanks go to @BrainMaestro for his huge support with new features, bug reports
and code reviews!

# v0.2.3

- Added a new statically linked version of bat (`..-musl-..`)

# v0.2.2

- Remove openssl dependency completely, see #30.

# v0.2.1

- Added Elixir syntax, see #25.
- Use libcurl-openssl instead of libcurl-gnutls, see #30.

# v0.2.0

- Support for custom syntaxes, add 'Markdown extended' theme
- Bugfix: Git modifications not shown from child folder

# v0.1.0

Initial release<|MERGE_RESOLUTION|>--- conflicted
+++ resolved
@@ -15,13 +15,10 @@
 - Minor benchmark script improvements #2768 (@cyqsimon)
 - Update Arch Linux package URL in README files #2779 (@brunobell)
 - Update and improve `zsh` completion, see #2772 (@okapia)
-<<<<<<< HEAD
 - More extensible syntax mapping mechanism #2755 (@cyqsimon)
-=======
 - Use proper Architecture for Debian packages built for musl, see #2811 (@Enselic)
 - Pull in fix for unsafe-libyaml security advisory, see #2812 (@dtolnay)
 - Update git-version dependency to use Syn v2, see #2816 (@dtolnay)
->>>>>>> 98a2b6bc
 
 ## Syntaxes
 
@@ -32,14 +29,11 @@
 
 ## `bat` as a library
 
-<<<<<<< HEAD
 - Changes to `syntax_mapping::SyntaxMapping` #2755 (@cyqsimon)
   - `SyntaxMapping::get_syntax_for` is now correctly public
   - [BREAKING] `SyntaxMapping::{empty,builtin}` are removed; use `SyntaxMapping::new` instead
   - [BREAKING] `SyntaxMapping::mappings` is replaced by `SyntaxMapping::{builtin,custom,all}_mappings`
-=======
 - Make `Controller::run_with_error_handler`'s error handler `FnMut`, see #2831 (@rhysd)
->>>>>>> 98a2b6bc
 
 # v0.24.0
 
