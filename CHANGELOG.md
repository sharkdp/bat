# unreleased

## Features

- Support for `x:-delta` (minus) syntax in line ranges (e.g. `20:-10`). See  #1901 (@bojan88)
- Support for `--ignored-suffix` argument. See #1892 (@bojan88)
- `$BAT_CONFIG_DIR` is now a recognized environment variable. It has precedence over `$XDG_CONFIG_HOME`, see #1727 (@billrisher)
- Support for `x:+delta` syntax in line ranges (e.g. `20:+10`). See  #1810 (@bojan88)

## Bugfixes

- Python syntax highlighting no longer suffers from abysmal performance in specific scenarios. See #1688 (@keith-hall)
- First line not shown in diff context. See #1891 (@divagant-martian)
- Do not ignore syntaxes that handle file names with a `*.conf` extension. See #1703 (@cbolgiano)

## Performance

- Load cached assets as fast as integrated assets, see #1753 (@Enselic)
- Greatly reduce startup time in loop-through mode, e.g. when redirecting output. Instead of *50 ms* - *100 ms*, startup takes *5 ms* - *10 ms*. See #1747 (@Enselic)

## Other

- Add PowerShell completion, see #1826 (@rashil2000)
- Minimum supported Rust version (MSRV) bumped to 1.46
- Include git hash in `bat -V` and `bat --version` output if present. See #1921 (@Enselic)

## Syntaxes

- Groff, see #1685 (@scop)
- HTTP Requests and Responses, see #1748 (@keith-hall)
- LLVM, see #1777 (@ioncodes)
- Highlight for `vimrc` and `gvimrc` files, see #1763 (@SuperSandro2000)
- Syslog highlighting improvements, see #1793 (@scop)
- Added support for `slim` syntax, see #1693 (@mfinelli)
- Racket, see #1884 (@jubnzv)
- LiveScript, see #1915 (@Enselic)
- MediaWiki, see #1925 (@sorairolake)
<<<<<<< HEAD
- Dart, new highlighter, see #1958 (@Ersikan)
=======
- The `requirements.txt` syntax has been removed due to incompatible license requirements.
>>>>>>> 8072d5a3

## New themes


## `bat` as a library

- Deprecate `HighlightingAssets::syntaxes()` and `HighlightingAssets::syntax_for_file_name()`. Use `HighlightingAssets::get_syntaxes()` and `HighlightingAssets::get_syntax_for_path()` instead. They return a `Result` which is needed for upcoming lazy-loading work to improve startup performance. They also return which `SyntaxSet` the returned `SyntaxReference` belongs to. See #1747, #1755, #1776, #1862 (@Enselic)
- Remove `HighlightingAssets::from_files` and `HighlightingAssets::save_to_cache`. Instead of calling the former and then the latter you now make a single call to `bat::assets::build`. See #1802 (@Enselic)
- Replace  the `error::Error(error::ErrorKind, _)` struct and enum with an `error::Error` enum. `Error(ErrorKind::UnknownSyntax, _)` becomes `Error::UnknownSyntax`, etc. Also remove the `error::ResultExt` trait. These changes stem from replacing `error-chain` with `thiserror`. See #1820 (@Enselic)
- Add new `MappingTarget` enum variant `MapExtensionToUnknown`. Refer to its docummentation for more information. Clients are adviced to treat `MapExtensionToUnknown` the same as `MapToUnknown` in exhaustive matches. See #1703 (@cbolgiano)




# v0.18.3

## Bugfixes

- Bump `git2` dependency to fix build with Rust 1.54, see #1761


# v0.18.2

## Features

- Ignore known backup/template filename suffixes when selecting the syntax, see #1687 (@scop)

## Bugfixes

- Fix for a security vulnerability on Windows. Prior to this release, `bat` would execute programs called `less`/`less.exe` from the current working directory (instead of the one from `PATH`) with priority. An attacker might be able to use this by placing a malicious program in a shared directory where the user would execute `bat`. `bat` users on Windows are advised to upgrade to this version. See #1724 and #1472 (@Ry0taK).

## Other

- Add bash completion, see #1678 (@scop)
- Fix Clippy lints, see #1661 (@mohamed-abdelnour)
- Add syntax highlighting test files, see #1213 and #1668 (@mohamed-abdelnour)

## Syntaxes

- Upgraded Julia syntax to fix a highlighting bug, see #1692
- Added support for `dash` syntax, see #1654 (@mohamed-abdelnour)
- Added support for `XAML` syntax, see #1590 and #1655 (@mohamed-abdelnour)
- Apply `DotENV` syntax also for `.env.default` and `.env.defaults` files, see #1669


# v0.18.1

## Bugfixes

- Mouse support and screen clearing broken for `less` versions with minor version number (581.2), see #1629 and #1639 (@aswild)

## Other

- `Input::ordinary_file` and `Input::with_name` now accept `Path` rather than `OsStr` see #1571 (@matklad)
- The `LESS` environment variable is now included in `bat --diagnostic`, see #1589 (@Enselic)
- Increased min. required Rust version to 1.45

## Syntaxes

- Improved the Syslog syntax highlighting, see #1606 (@keith-hall)
- Replaced "Advanced CSV" with a custom CSV syntax definition written especially for `bat`; see #1574 (@keith-hall)
- Added SystemVerilog file syntax, see #1580 (@SeanMcLoughlin)
- Added Solidity and Vyper syntax, see #1602 (@Ersikan)

## New themes

- Dark+ VS Code theme, see #1588 and #1598 (@PatriotRossii)



# v0.18.0

## Features

- Use a pager when `bat --list-languages` is called, see #1394 (@stku1985)

## Bugfixes

- If the last line doesn't end with a newline character, don't add it if `--style=plain`, see #1438 (@Enselic)
- Only print themes hint in interactive mode (`bat --list-themes`), see #1439 (@rsteube)
- Make ./tests/syntax-tests/regression_test.sh work on recent versions of macOS, see #1443 (@Enselic)
- VimL syntax highlighting fix, see #1450 (@esensar)
- Print an 'Invalid syntax theme settings' error message if a custom theme is broken, see #614 (@Enselic)
- If plain mode is set and wrap is not explicitly opted in, long lines will no be truncated, see #1426
- If `PAGER` (but not `BAT_PAGER` or `--pager`) is `more` or `most`, silently use `less` instead to ensure support for colors, see #1063 (@Enselic)
- If `PAGER` is `bat`, silently use `less` to prevent recursion. For `BAT_PAGER` or `--pager`, exit with error, see #1413 (@Enselic)
- Manpage highlighting fix, see #1511 (@keith-hall)
- `BAT_CONFIG_PATH` ignored by `bat` if non-existent, see #1550 (@sharkdp)

## Other

- Performance improvements, see #1421 (@LovecraftianHorror)
- Added a new `--diagnostic` option to collect information for bug reports, see #1459 (@sharkdp)
- Modified default theme colors to differentiate between a JSON key and a string value, see #1400 (@keith-hall)
- Upped min required Rust version to 1.42

## Syntaxes

- Added Zig syntax, see #1470 (@paulsmith)
- Added Lean syntax, see #1446 (@Julian)
- Added `.resource` extension for Robot Framework files, see #1386
- Added `gnuplot` syntax, see #1431 (@sharkdp)
- Highlight *.pac (Proxy auto-config) files as JavaScript, see #1515 (@sharkdp)

## New themes

- `ansi` replaces `ansi-dark` and `ansi-light`, see #1104 and #1412 (@mk12). **Breaking change:** users that were previously using one of the `ansi-*` themes should switch to `ansi`.
- The Gruvbox theme has been updated, see #1291 (@j0hnmeow). **Breaking change:** users that were previously using `gruvbox` or `gruvbox-white` should update and use `gruvbox-dark`/`gruvbox-light` instead.

## `bat` as a library

- The following `PrettyPrinter` methods have been removed (they were previously deprecated):
   - `input_stdin_with_name`
   - `input_from_bytes_with_name`
   - `input_from_reader_with_name`
   - `vcs_modification_markers` (if the `git` feature is not enabled)


# v0.17.1

## Bugfixes

- Running `bat` without arguments fails ("output file is also an input"), see #1396


# v0.17.0

## Features

- Added a new `--style` value, `rule`, which adds a simple horizontal ruled line between files, see #1276 (@tommilligan)
- Pass `-S` ("chop long lines") to `less` if `--wrap=never` is set in `bat`, see #1255 (@gahag)

## Bugfixes

- Detect infinite loop when input and output are the same, see #1193 and #1197 (@niklasmohrin)
- Throw an error when `bat` is being used as `pager`, see #1343 (@adrian-rivera)
- Bash syntax highlighting not selected for `*.ebuild` and `*.eclass` files, see #1292 (@sharkdp)
- Fix `zsh` completion when using `-p`, see #1320 (@xzfc)

## Other

- Add note to refer to see detailed help with `--help` (and vice versa with `-h`), see #1215 (@henil)
- Add a `Contributors` section to `README`, see #1348 (@adrian-rivera)

## Syntaxes

- Manpage syntax highlighting has been improved, see #1315 (@keith-hall)
- Add Svelte file syntax, see #1285 (@kjmph)

## New themes

- Coldark, see #1329 (@armandphilippot)


# v0.16.0

## Features

- Added support for the `NO_COLOR` environment variable, see #1021 and #1031 (@eth-p)
- Added `-P` short flag to disable paging, see #1075 and #1082 (@LordFlashmeow)
- Added `--force-colorization`/`-f` flag to provide an alias for forced color and decoration output, see #1141 (@alexanderkarlis)

## Bugfixes

- Fixed non-printable characters display for redirected output, see #1061 (@gsomix)
- Handle file extension conflicts in `--list-languages`, see #1076 and #1135 (@Kienyew)

## Other

- Switched to "·" (U+00B7) Middle Dot from "•" (U+2022) Bullet for non-printing spaces, see #1056 and #1100 (@LordFlashmeow)
- Added zsh shell completion script, see #1136 (@Kienyew)
- Improved `--help` text (@sharkdp)
- Added custom languages/themes sections to manpage (@eth-p)

## Syntaxes

- Update AsciiDoc syntax, see #1034 (@rxt1077)
- GLSL (@caioalonso)
- Add Nginx and Apache config file syntax, see #1137 (@kjmph, @niklasmohrin)
- Use `fstab` syntax for `crypttab` files, see #1073 (@sharkdp)
- Support syntax highlighting for files in `$XDG_CONFIG_HOME/git/`, see #1191 (@ahmedelgabri)

## New themes

- Gruvbox, see #1069 (@kyleondy)
- base16-256 for [base16-shell](https://github.com/chriskempson/base16-shell) users, see #1111 (@mk12)

## `bat` as a library

- Add APIs to provide `Input` descriptions with `InputDescription` (@eth-p)
- Add function to directly provide `Input`s to `PrettyPrinter` (@eth-p)
- **Breaking:** `Input::theme_preview_file` is no longer available. (@eth-p)

## Packaging

- Removed build dependency on `liquid` (@sharkdp).

# v0.15.4

## Bugfixes

- Added missing Solarized themes, see #1027
- Fixed highlighting bug in Haskell source files, see #1026

# v0.15.3

## Bugfixes

- Cannot run `bat` with relative paths, see #1022
- bat mishighlights Users that start with digits in SSH config, see #984

## New syntaxes

- SML, see #1005 (@kopecs)

## Other

- Some syntaxes and themes have been updated to the latest version

# v0.15.2

## Bugfixes

- Fix syntax detection for files called 'rails', see #1008
- Fix potential errors with syntax detection for symlinked files, see #1001
- `--map-syntax` doesn't work with names provided through `--file-name` (@eth-p)

## Other

- Add padding above headers when not using a grid, see #968 and #981 (@pt2121)
- bat now prints an error if an invalid syntax is specified via `-l` or `--map-syntax`, see #1004 (@eth-p)

## `bat` as a library

- `PrettyPrinter::vcs_modification_markers` has been marked deprecated when building without the `git` feature, see #997 and #1020 (@eth-p, @sharkdp)

## Packaging

- Compilation problems with `onig_sys` on various platforms have been resolved by upgrading to `syntect 4.2`, which includes a new `onig` version that allows to build `onig_sys` without the `bindgen` dependency. This removes the need for `libclang(-dev)` to be installed to compile `bat`. Package maintainers might want to remove `clang` as a build dependency. See #650 for more details.

# v0.15.1

## Bugfixes

- Fix highlighting of Markdown files, see #963 and #977
- Fix `base16` theme (was broken since in v0.14), see #972, #934 and #979 (@mk12).
  Users suffering from #865 ("no color for bat in ssh from a Windows client") can use the `ansi-dark` and `ansi-light` themes from now on.

## New syntaxes

- Fortran, see #957
- Email (@mariozaizar)
- QML, see #962 (@pylipp)

# v0.15.0

## Features

- Add a new `--diff`/`-d` option that can be used to only show lines surrounding
  Git changes, i.e. added, removed or modified lines. The amount of additional
  context can be controlled with `--diff-context=N`. See #23 and #940

## Bugfixes

- Error message printed in the middle of the output for another file, see #946
- Performance improvements when using custom caches (via `bat cache --build`): the `bat` startup time should now be twice as fast (@lzutao).

## Themes

- Updated version of the Solarized dark/light themes, see #941

## `bat` as a library

- There are a few changes in the "low level" API (the `Config` struct has changed and
  the error handler needs a new `&mut dyn Write` argument). The high-level API is not
  affected.

# v0.14.0

## Features

- Added a new `--file-name <name>…` option to overwrite the displayed filename(s)
  in the header. This is useful when piping input into `bat`. See #654 and #892 (@neuronull).
- Added a new `--generate-config-file` option to create an initial configuration file
  at the right place. See #870 (@jmick414)

## Bugfixes

- Performance problems with C# source code have been fixed, see #677 (@keith-hall)
- Performance problems with Makefiles have been fixed, see #750 (@keith-hall)
- Fix bug when highlighting Ruby files with unindented heredocs, see #914 (@keith-hall)
- A highlighting problem with Rust source code has been fixed, see #924 (@keith-hall)
- Windows: short files that do not require paging are displayed and then lost, see #887
- `--highlight-line` did not work correctly in combination with `--tabs=0` and `--wrap=never`,
  see #937

## Other

- When saving/reading user-provided syntaxes or themes, `bat` will now maintain a
  `metadata.yaml` file which includes information about the `bat` version which was
  used to create the cached files. When loading cached files, we now print an error
  if they have been created with an incompatible version. See #882
- Updated `liquid` dependency to 0.20, see #880 (@ignatenkobrain)

## `bat` as a library

- A completely new "high level" API has been added that is much more convenient
  to use. See the `examples` folder for the updated code. The older "low level"
  API is still available (basically everything that is not in the root `bat`
  module), but has been refactored quite a bit. It is recommended to only use
  the new "high level" API, if possible. This will be much easier to keep stable.
  Note that this should still be considered a "beta" release of `bat`-as-a-library.
  For more details and some screenshots of the example programs, see #936.
- Stripped out a lot of binary-only dependencies, see #895 and #899 (@dtolnay)

  This introduces a `features = ["application"]` which is enabled by default and pulls in
  everything required by `bat` the application. When depending on bat as a library, downstream
  `Cargo.toml` should disable this feature to cut out inapplicable heavy dependencies:
  ``` toml
  [dependencies]
  bat = { version = "0.14", default-features = false }
  ```
  Other optional functionality has also been put behind features: `paging` and `git` support.
- Allow using the library with older syntect, see #896 and #898 (@dtolnay)

## New syntaxes

- Rego, see #872 (@patrick-east)
- Stylo, see #917


# v0.13.0

## `bat` as a library

Beginning with this release, `bat` can be used as a library (#423).

This was a huge effort and I want to thank all people who made this possible: @DrSensor, @mitsuhiko, @mre, @eth-p!

- Initial attempt in #469 (@mitsuhiko)
- Second attempt, complete restructuring of the `bat` crate, see #679 (@DrSensor)
- Updates to example, public API, error handling, further refactoring: #693 #873 #875 (@sharkdp)

I want to stress that this is the very first release of the library. Things are very likely to change. A lot of things are still missing (including the documentation).

That being said, you can start using it! See the example programs in [`examples/`](https://github.com/sharkdp/bat/tree/master/examples).

You can see the API documentation here: https://docs.rs/bat/

## Features

- (**Breaking change**) Glob-based syntax mapping, see #877 and #592. With this change,
  users need to update their bat config files (`bat --config-file`), if they have any `--map-syntax` settings
  present.

  The option now works like this:
  ```bash
  --map-syntax <glob-pattern>:<syntax-name>
  ```

  For more information, see the `--help` text, the man page or the README.

  This new feature allows us to properly highlight files like:
  * `/etc/profile`
  * `~/.ssh/config`

- `--highlight-line` now accepts line ranges, see #809 (@lkalir)
- Proper wrapping support for output with wide Unicode characters, see #811 #787 and #815 (@Kogia-sima)
- A lot of updates to existing syntaxes via #644 (@benwaffle, @keith-hall)
- `BAT_CACHE_PATH` can be used to place cached `bat` assets in a non-standard path, see #829 (@neuronull)
- Support combination of multiple styles at the same time, see #857 (@aslpavel)

## Bugfixes

- Do not pass '--no-init' on newer less versions, see #749 and #786 (@sharkdp)
- 'bat cache' still takes precedence over existing files, see #666 (@sharkdp)
- `.sc` files should be treated as scala files, see #443 (@benwaffle)
- Allow underscores and dashes in page names, see #670 (@LunarLambda)
- Keep empty lines empty, see #601 (@mbarbar)
- Wrapping does not work when piping, see #758 (@fusillicode, @allevo, @gildo)
- Allow for non-unicode filenames, see #225 (@sharkdp)
- Empty file without header produces incomplete grid, see #798 (@eth-p)
- Files named `build` don't respect shebang lines, see #685 (@sharkdp)

## Other

- Parametrizable names for man page and shell completion files, see #659 #673 #656 (@eth-p)
- Enabled LTO, making `bat` about 10% faster, see #719 (@bolinfest, @sharkdp)
- Suggestions non how to configure `bat` for MacOS dark mode, see README (@jerguslejko)
- Extended ["Integration with other tools"](https://github.com/sharkdp/bat#integration-with-other-tools) section (@eth-p)
- Updated [instrutions on how to use `bat` as a `man`-pager](https://github.com/sharkdp/bat#man), see #652, see #667 (@sharkdp)
- Add section concerning file encodings, see #688 and #568 (@sharkdp)
- Updated sort order of command-line options in `--help` text and manpage, see #653 and #700 (@hrlmartins)
- Updates to the man page syntax, see #718 (@sharkdp)
- Japanese documentation updates, see #863 (@k-ta-yamada, @sorairolake and @wt-l00)
- Accept "default" as a theme, see #757 (@fvictorio)
- Updated Windows installation instructions, see #852 (@sorenbug)
- Updated man page, see #573 (@sharkdp)

## New syntaxes

- Jinja2, see #648 (@Martin819)
- SaltStack SLS, see #658 (@Martin819)
- `/etc/fstab`, see #696 (@flopp and @eth-p)
- `/etc/group` and `/etc/passwd`, see #698 (@argentite)
- `/proc/cpuinfo` and `/proc/meminfo`, see #593 (@sharkdp)
- Nim, see #542 (@sharkdp)
- Vue, see #826 (@chaaaaarlotte)
- CoffeScript, see #833 (@sharkdp)

## New themes

- Dracula, see #687 (@clarfon)
- Nord, see #760 (@crabique)
- Solarized light and dark, see #768 (@hakamadare)

## Packaging

- `bat` is now in the official Ubuntu and Debian repositories, see #323 and #705 (@MarcoFalke)
- `bat` can now be installed via MacPorts, see #675 (@bn3t)
- Install fish completions into 'vendor_completions.d', see #651 (@sharkdp)

## Thanks

- To @eth-p for joining me as a maintainer! I'm very grateful for all the work you put into
  managing and responding to issues, improving our deployment, adding PR/issue templates (#837) as
  well as fixing bugs and implementing new features.

# v0.12.1

## Bugfixes

- Fixes a bug for older Windows versions (*"The procedure entry point `CreateFile2` could not be located"*), see #643 (@rivy)

# v0.12.0

## Features

- Binary file content can now be viewed with `bat -A`, see #623, #640 (@pjsier and @sharkdp)
- `bat` can now be used as a man pager. Take a look at the README and #523 for more details.
- Add new style component to separate multiple `--line-range`s, see #570 (@eth-p)
- Added `-L` as an alias for `--list-languages`

## Bugfixes

- Output looks unbalanced when using '--style=grid,numbers' without 'header', see #571 (@eth-p)
- issues with filenames starting with "cache", see #584
- Can't build cache with new theme without creating cache dir, see #576 (@frm)
- `--terminal-width -10` is parsed incorrectly, see #611

## Other

- Added fish completions to DEB package, see #554

## New syntaxes

- Emacs Org mode, see #36 (@bricewge)
- `requirements.txt`
- DotENV `.env`
- SSH config syntax (`-l ssh_config`), see #582 (@issmirnov)
- `/etc/hosts`, see #583 (@issmirnov)
- GraphQL, see #625 (@dandavison)
- Verilog, see #616
- SCSS and Sass, see #637
- `strace` syntax, see #599

## Packaging

- `bat` is now in the official Gentoo repositories, see #588 (@toku-sa-n)
- `bat` is now in the official Alpine Linux repositories, see #586 (@5paceToast)
- `bat` is in the official Fedora repositories, see #610 (@ignatenkobrain)

# v0.11.0

## Features

- Three new special color themes are available: `ansi-light`, `ansi-dark` and `base16`. These
  are useful for people that often switch from dark to light themes in their terminal emulator
  or for people that want the colors to match their terminal theme colors. For more details,
  see #543 and #490 (@mk12, implementation idea by @trishume)
- Hand-written auto completion script for Fish shell, see #524 and #555 (@ev-dev and @eth-p)
- The `-p`/`--plain` option can now be used twice (typically `-pp`). The first `-p` switches the
  `--style` to "plain". The second `-p` disables the pager. See #560 and #552 (@eth-p)

## Bugfixes

- Do not replace arguments to `less` when using `--pager`, see #509
- Binary files will now be indicated by a warning in interactive mode, see #530 #466 #550 (@maxfilov)
- Empty files are (once again) printed with a single header line, see #504 and #566 (@reidwagner
  and @sharkdp)
- `--terminal-width=0` is now disallowed, see #559 (@eth-p)
- Accidental printing of files named `cache`, see #557

## Other

- New integration tests, see #500 and #502 (@reidwagner and @sharkdp)
- New ["Integration with other tools"](https://github.com/sharkdp/bat#integration-with-other-tools) section in the README.
- Migrated to Rust 2018 (@expobrain)

## New syntaxes

- F# syntax has been updated, see #531 (@stroborobo)
- Fish shell, see #548 (@sanga)

## Packaging

- `bat` is now available on Chocolatey, see #541 (@rasmuskriest)

# v0.10.0

## Features

- Added new `--highlight-line <N>` option, see #453, #346 and #175 (@tskinn and @sharkdp)

## Changes

- **Change the default configuration directory on macOS** to `~/.config/bat`, see #442 (@lavifb). If you are on macOS, you need to copy your configuration directory from the previous place (`~/Library/Preferences/bat`) to the new place (`~/.config/bat`).
- Completely disabled the generation of shell completion files, see #372
- Properly set arguments to `less` if `PAGER` environment variable contains something like `less -F` (which is missing the `-R` option), see #430 (@majecty)
- Report the name of missing files, see #444 (@ufuji1984)
- Don't start pager if file doesn't exist, see #387
- Rename `bat cache --init` to `bat cache --build`, see #498
- Move the `--config-dir` and `--cache-dir` options from `bat cache` to `bat` and hide them from the help text.

## Bugfixes

- Blank line at the end of output when using `--style=plain`, see #379
- EOF must be sent twice on stdin if no other input is sent, see #477 (@reidwagner)

## New syntaxes

- Twig (@ahmedelgabri)
- `.desktop` files (@jleclanche)
- AsciiDoc (@markusthoemmes)
- Assembly (x86_64 and ARM)
- Log files (@caos21)
- Protobuf and ProtobufText (@caos21)
- Terraform (@caos21)
- Jsonnet (@hfm)
- Varlink (@haraldh)

## Other

- Added Japanese version of README (@sh-tech and @object1037)
- Code improvements (@barskern)

# v0.9.0

## Features

- A new `-A`/`--show-all` option has been added to show and highlight non-printable characters (in analogy to GNU `cat`s option):

  ![](https://camo.githubusercontent.com/c3e769482ef3184f6be6adaa34bdc8d19c378254/68747470733a2f2f692e696d6775722e636f6d2f324b54486859542e706e67)

  see #395 and #381 for more details.

- Added `--pager` option (to configure the pager from the configuration file), see #362 (@majecty)

- Added `BAT_CONFIG_PATH` environment variable to set a non-default path for `bat`s configuration file, see #375 (@deg4uss3r)

- Allow for multiple occurrences of `--style` to allow for the configuration
  of styles from the config file, see #367 (@sindreij)

- Allow for multiple `--line-range` arguments, see #23

- The `--terminal-width` option can now also accept offsets, see #376

## Changes

- Use of italics is now *disabled by default* (see #389 for details). They can be
  re-enabled by adding `--italic-text=always` to your configuration file.

- The default tab-width has been set to 4.

- Added new "Sublime Snazzy" theme.

- Shell completions are currently *not* shipped anymore, see #372 for details.

## Bugfixes

- Avoid endless recursion when `PAGER="bat"`, see #383 (@rodorgas)

## Other

- `bat` is now available on openSUSE, see #405 (@dmarcoux)

- Added section about the new configuration file in the README (@deg4uss3r)

- Chinese translation of README (@chinanf-boy)

- Re-written tests for `--tabs` (@choznerol)

- Speed up integration tests, see #394

# v0.8.0

## Features

- Support for a configuration file with the following simple format:

  ```bash
  --tabs=4
  --theme="Sublime Snazzy"

  # A line-comment
  --map-syntax .ignore:.gitignore
  --map-syntax PKGBUILD:bash
  --map-syntax Podfile:ruby

  # Flags and options can also be on a single line:
  --wrap=never --paging=never
  ```

  The configuration file path can be accessed via `bat --config-file`. On Linux,
  it is stored in `~/.config/bat/config`.

- Support for the `BAT_OPTS` environment variable with the same format as specified
  above (in a single line). This takes precedence over the configuration file.

  See also #310.

- Support for custom syntax mappings via the `-m`/`--max-syntax` option.

  This allows users to (re)map certain file extensions or file names to an existing syntax:

  ``` bash
  bat --map-syntax .config:json ...
  ```

  The option can be use multiple times. Note that you can easily make these mappings permanent by using bats new configuration file.

  See #169

- Support pager command-line arguments in `PAGER` and `BAT_PAGER`, see #352 (@Foxboron)

- Add support for wildcards in Windows CMD, see #309 (@zxey)

- First-line syntax detection for all input types, see #205

- Encoding support for UTF-16LE and UTF-16BE, see #285

- New syntaxes: Robot framework (@sanga)

## Changes

- Binary files are now detected and not displayed when the output goes to an interactive terminal, see #205

## Bugfixes

- JavaDoc comments break syntax highlighting in .java files, see #81

- Bat Panics on Haskell Source Code, see #314

## Other

- Better `-h` and `--help` texts.

- Updated documentation on how to configure `bat`s pager

- Updated documentation for light backgrounds, see #328 (@russtaylor)

- Generate shell completions during build, see #115 (@davideGiovannini)

- A lot of new tests have been written

- `bat` is now available via [Termux](https://termux.com/), see #341 (@fornwall)

- `bat` is now available via [nix](https://nixos.org/nix), see #344 (@mgttlinger)

- `bat` is now available via [Docker](https://hub.docker.com/r/danlynn/bat/), see #331 (@danlynn)

# v0.7.1

## Features

- Use the `ansi_colours` package by @mina86 for better true-color approximation on 8 bit color terminals, see #319 and #202.

## Bugfixes

- Bat Panics on Haskell Source Code, see #314
- Disable wrapping when `--style=plain`/`-p` is used, see #289

## Other

- Added Ansible install instructions (@aeimer)
- Added section about Cygwin to the README (@eth-p)

# v0.7.0

## Features

- Tabs are now (optionally) expanded to spaces. This can be controlled with the new
  `--tabs` command-line option or the `BAT_TABS` environment variable. The
  new feature also closes two bugs #166 and #184. For more information, see #302 (@eth-p).

- Added support for the `BAT_STYLE` environment variable, see #208 (@ms2300)

- Added `OneHalf` theme for terminals with a light-gray background, see #256

- Added new syntaxes for CSV, JSX in JavaScript and TypeScript, Cabal, Dart,
  F#, PureScript, Swift, Crystal, PowerShell (Many Thanks to @tobenna and @mimadrid)

## Changes

- Query `git diff` only when needed, see #303 (@ShikChen)

- Disable wrapping when `--plain` is used, see #289 (@eth-p)

## Bugfixes

- Can read files named `cache`, see #275 (@BK1603)

- A lot of bugfixes for Windows, see #252, #264

- Detect `less` reliably and in a portable way, see #271 and #290 (@Aankhen)

- last decoration line is not formatted properly with `--wrap never`, see #299 (@Rogach)

- Do not show file header for directories, see #292

## Other

- Enabled a new `aarch64` build target, see #258 (@rachitchokshi)

- Provide Debian packages for `armhf`, see #280 (@rachitchokshi)

- Added README section about "`bat` on Windows" (@Aankhen)

- Windows installation via scoop (@meltinglava)

# v0.6.1

## Bugfixes

- Fixed panic when running `bat --list-languages | head`, see #232 (@mchlrhw)
- Respect `--color` settings for `--list-themes` and `--list-languages`, see #233
- Git modifications now work on Windows

## Other

- There will be auto-generated Windows releases, starting with this version (@anykao)

# v0.6.0

## Features

- The `--list-themes` option now shows a preview for each highlighting theme (@ms2300)
- Added `-p`/`--plain` as an alias for `--style=plain`, see #212 (@ms2300)
- Major refactorings, enabling some progress on #150. In non-interactive mode, `bat` will now copy input bytes 1:1.
- New languages: Elm, Kotlin, Puppet, TypeScript, see #215 #216 #217 #218
- New syntax highlighting theme: zenburn (@colindean)

## Changes

- New themes in `$BAT_CONFIG_DIR/themes` are now loaded *in addition* to
  the default themes (they may also override), see #172
- The `Default.tmTheme` symlink is not necessary anymore.

## Bugfixes

* Using `bat cache --init` leads to duplicated syntaxes, see #206

## Other

* Extended and cleaned-up `--help` text.
* Added initial version of a man page, see #52
* New README sections: *Development* and *Troubleshooting*, see #220

# v0.5.0

## Features

- Added `--line-range n:m` option to print a range of lines, see #159 (@tskinn)
- The syntax highlighting theme can now be controlled by the `BAT_THEME` environment variable, see [README](https://github.com/sharkdp/bat#highlighting-theme) and #177 (@mandx)
- The `PAGER` and `BAT_PAGER` environment variables can be used to control the pager that `bat` uses, see #158 and the [new README section](https://github.com/sharkdp/bat#using-a-different-pager)
- Added syntax highlighting for Nix, see #180
- Added syntax highlighting for AWK (Gert Hulselmans)

## Changes

- The customization of syntax sets and theme sets is now separated. Syntax definitions are now loaded *in addition* to the ones that are stored in the `bat` binary by default. Please refer to these new sections in the README: [Adding new syntaxes](https://github.com/sharkdp/bat#adding-new-syntaxes--language-definitions), [Adding new themes](https://github.com/sharkdp/bat#adding-new-themes), also see #172
- The color for the filename is now the default foreground color. The colors for the grid and the line numbers is now determined from the syntax highlighting theme, which now also works for light backgrounds, see #178.

## Bugfixes

- Escape Sequences get partially stripped, see #182 (@eth-p)
- Use separate Git repository for snapshot testing, see #165 and #161
- Markdown breaking on JavaScript, see #183

## Other

- Binaries for armv7 are now provided, see #196
- `bat` is now in the official [Arch package repositories](https://www.archlinux.org/packages/community/x86_64/bat/).
- Optimizations in the RGB => 8-bit conversion (@mina86)

# v0.4.1

(this is just a small bugfix release, see 0.4.0 for all features and changes)

## Bugfixes

- Fix problem with `cargo test` when `bat` is not checked out in a Git repository, see #161

# v0.4.0

## Features

* Support for line-wrapping, see #54 and #102 (@eth-p)
* New and updated `--style` parameter, see #74 and README (@pitkley)
* Added `--theme` and `--list-themes` options, see #89 (@rleungx)
* Added syntax highlighting for: Julia (@iamed2), Dockerfiles, VimL, CMake, INI, Less
* Added a few popular Sublime Text highlighting themes, see #133
* Support for bold, italic and underline font styles, see #96
* Support for 32bit systems is now available, see #84
* Added `-u` and `-n` options, see #134
* ANSI color support on Windows 10

## Changes

* The customization folder for own syntaxes has been renamed from `syntax` to `syntaxes`, see README.
* Changed Markdown syntax to the default Sublime Text syntax, see #157
* Sorted language listing (@rleungx)
* Command line arguments like `--theme` or `--color` can now override themselves.
* Improved `--help` text.

## Bugfixes

- Fixed crash for (really) small terminal sizes, see #117 (@eth-p)
- Syntax detection for `.bashrc`, `CMakeLists.txt` etc., see #100
- Properly handle lines with invalid UTF-8, see #7 (@BrainMaestro)
- Better error handling, see #17 (@rleungx and @sharkdp)
- Proper handling of UTF-8 characters in `less`, see #98 (@ghuls)
- Build fix on nightly, see #148 (@tathanhdinh)

## Other

- [Comparison with alternative projects](https://github.com/sharkdp/bat/blob/master/doc/alternatives.md).
- New "bat" logo in the README, see #119 (@jraulhernandezi)
- Output test cases (@BrainMaestro)
- Lots of great refactoring work (@BrainMaestro)

# v0.3.0

## Features

* Automatic paging by integrating with `less`, see #29 (@BrainMaestro)
* Added support for reading from standard input, see #2
* Added support for writing to non-interactive terminals (pipes, files, ..); new
  `--color=auto/always/never` option, see #26 (@BrainMaestro)
* Added `--list-languages` option to print all available syntaxes, see #69 (@connorkuehl)
* New option to specify the syntax via `-l`/`--language`, see #19 (@BrainMaestro)
* New option to control the output style (`--style`), see #5 (@nakulcg)
* Added syntax highlighting support for TOML files, see #37

## Changes

* The `init-cache` sub-command has been removed. The cache can now be controlled via
  `bat cache`. See `bat cache -h` for all available commands.

## Bug fixes

* Get git repository from file path instead of current directory, see #22 (@nakulcg)
* Process substitution can now be used with bat (`bat <(echo a) <(echo b)`), see #80

## Thanks

I'd like to say a big THANK YOU to all contributors and everyone that has given us
some form of feedback.

Special thanks go to @BrainMaestro for his huge support with new features, bug reports
and code reviews!

# v0.2.3

- Added a new statically linked version of bat (`..-musl-..`)

# v0.2.2

- Remove openssl dependency completely, see #30.

# v0.2.1

- Added Elixir syntax, see #25.
- Use libcurl-openssl instead of libcurl-gnutls, see #30.

# v0.2.0

- Support for custom syntaxes, add 'Markdown extended' theme
- Bugfix: Git modifications not shown from child folder

# v0.1.0

Initial release<|MERGE_RESOLUTION|>--- conflicted
+++ resolved
@@ -35,11 +35,8 @@
 - Racket, see #1884 (@jubnzv)
 - LiveScript, see #1915 (@Enselic)
 - MediaWiki, see #1925 (@sorairolake)
-<<<<<<< HEAD
-- Dart, new highlighter, see #1958 (@Ersikan)
-=======
 - The `requirements.txt` syntax has been removed due to incompatible license requirements.
->>>>>>> 8072d5a3
+- Dart, new highlighter, see #1959 (@Ersikan)
 
 ## New themes
 
