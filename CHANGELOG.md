--- conflicted
+++ resolved
@@ -28,11 +28,8 @@
 - Highlight for `vimrc` and `gvimrc` files, see #1763 (@SuperSandro2000)
 - Syslog highlighting improvements, see #1793 (@scop)
 - Added support for `slim` syntax, see #1693 (@mfinelli)
-<<<<<<< HEAD
 - Added support for `Tmux` syntax, see #1703 (@cbolgiano)
-=======
 - Racket, see #1884 (@jubnzv)
->>>>>>> 55437466
 
 ## New themes
 
