# unreleased


## Features

## Bugfixes

<<<<<<< HEAD
- Make ./tests/syntax-tests/regression_test.sh work on recent versions of macOS, see #1443 (@Enselic)
=======
- only print themes hint in interactive mode (`bat --list-themes`), see #1439 (@rsteube)
>>>>>>> 2d22c705

## Other

## Syntaxes

## New themes

## `bat` as a library

## Packaging

- `bat` is now available on snapstore with package name called `batcat`, see #1401 (@purveshpatel511)


# v0.17.1

## Bugfixes

- Running `bat` without arguments fails ("output file is also an input"), see #1396


# v0.17.0

## Features

- Added a new `--style` value, `rule`, which adds a simple horizontal ruled line between files, see #1276 (@tommilligan)
- Pass `-S` ("chop long lines") to `less` if `--wrap=never` is set in `bat`, see #1255 (@gahag)

## Bugfixes

- Detect infinite loop when input and output are the same, see #1193 and #1197 (@niklasmohrin)
- Throw an error when `bat` is being used as `pager`, see #1343 (@adrian-rivera)
- Bash syntax highlighting not selected for `*.ebuild` and `*.eclass` files, see #1292 (@sharkdp)
- Fix `zsh` completion when using `-p`, see #1320 (@xzfc)

## Other

- Add note to refer to see detailed help with `--help` (and vice versa with `-h`), see #1215 (@henil)
- Add a `Contributors` section to `README`, see #1348 (@adrian-rivera)

## Syntaxes

- Manpage syntax highlighting has been improved, see #1315 (@keith-hall)
- Add Svelte file syntax, see #1285 (@kjmph)

## New themes

- Coldark, see #1329 (@armandphilippot)


# v0.16.0

## Features

- Added support for the `NO_COLOR` environment variable, see #1021 and #1031 (@eth-p)
- Added `-P` short flag to disable paging, see #1075 and #1082 (@LordFlashmeow)
- Added `--force-colorization`/`-f` flag to provide an alias for forced color and decoration output, see #1141 (@alexanderkarlis)

## Bugfixes

- Fixed non-printable characters display for redirected output, see #1061 (@gsomix)
- Handle file extension conflicts in `--list-languages`, see #1076 and #1135 (@Kienyew)

## Other

- Switched to "·" (U+00B7) Middle Dot from "•" (U+2022) Bullet for non-printing spaces, see #1056 and #1100 (@LordFlashmeow)
- Added zsh shell completion script, see #1136 (@Kienyew)
- Improved `--help` text (@sharkdp)
- Added custom languages/themes sections to manpage (@eth-p)

## Syntaxes

- Update AsciiDoc syntax, see #1034 (@rxt1077)
- GLSL (@caioalonso)
- Add Nginx and Apache config file syntax, see #1137 (@kjmph, @niklasmohrin)
- Use `fstab` syntax for `crypttab` files, see #1073 (@sharkdp)
- Support syntax highlighting for files in `$XDG_CONFIG_HOME/git/`, see #1191 (@ahmedelgabri)

## New themes

- Gruvbox, see #1069 (@kyleondy)
- base16-256 for [base16-shell](https://github.com/chriskempson/base16-shell) users, see #1111 (@mk12)

## `bat` as a library

- Add APIs to provide `Input` descriptions with `InputDescription` (@eth-p)
- Add function to directly provide `Input`s to `PrettyPrinter` (@eth-p)
- **Breaking:** `Input::theme_preview_file` is no longer available. (@eth-p)

## Packaging

- Removed build dependency on `liquid` (@sharkdp).

# v0.15.4

## Bugfixes

- Added missing Solarized themes, see #1027
- Fixed highlighting bug in Haskell source files, see #1026

# v0.15.3

## Bugfixes

- Cannot run `bat` with relative paths, see #1022
- bat mishighlights Users that start with digits in SSH config, see #984

## New syntaxes

- SML, see #1005 (@kopecs)

## Other

- Some syntaxes and themes have been updated to the latest version

# v0.15.2

## Bugfixes

- Fix syntax detection for files called 'rails', see #1008
- Fix potential errors with syntax detection for symlinked files, see #1001
- `--map-syntax` doesn't work with names provided through `--file-name` (@eth-p)

## Other

- Add padding above headers when not using a grid, see #968 and #981 (@pt2121)
- bat now prints an error if an invalid syntax is specified via `-l` or `--map-syntax`, see #1004 (@eth-p)

## `bat` as a library

- `PrettyPrinter::vcs_modification_markers` has been marked deprecated when building without the `git` feature, see #997 and #1020 (@eth-p, @sharkdp)

## Packaging

- Compilation problems with `onig_sys` on various platforms have been resolved by upgrading to `syntect 4.2`, which includes a new `onig` version that allows to build `onig_sys` without the `bindgen` dependency. This removes the need for `libclang(-dev)` to be installed to compile `bat`. Package maintainers might want to remove `clang` as a build dependency. See #650 for more details.

# v0.15.1

## Bugfixes

- Fix highlighting of Markdown files, see #963 and #977
- Fix `base16` theme (was broken since in v0.14), see #972, #934 and #979 (@mk12).
  Users suffering from #865 ("no color for bat in ssh from a Windows client") can use the `ansi-dark` and `ansi-light` themes from now on.

## New syntaxes

- Fortran, see #957
- Email (@mariozaizar)
- QML, see #962 (@pylipp)

# v0.15.0

## Features

- Add a new `--diff`/`-d` option that can be used to only show lines surrounding
  Git changes, i.e. added, removed or modified lines. The amount of additional
  context can be controlled with `--diff-context=N`. See #23 and #940

## Bugfixes

- Error message printed in the middle of the output for another file, see #946
- Performance improvements when using custom caches (via `bat cache --build`): the `bat` startup time should now be twice as fast (@lzutao).

## Themes

- Updated version of the Solarized dark/light themes, see #941

## `bat` as a library

- There are a few changes in the "low level" API (the `Config` struct has changed and
  the error handler needs a new `&mut dyn Write` argument). The high-level API is not
  affected.

# v0.14.0

## Features

- Added a new `--file-name <name>…` option to overwrite the displayed filename(s)
  in the header. This is useful when piping input into `bat`. See #654 and #892 (@neuronull).
- Added a new `--generate-config-file` option to create an initial configuration file
  at the right place. See #870 (@jmick414)

## Bugfixes

- Performance problems with C# source code have been fixed, see #677 (@keith-hall)
- Performance problems with Makefiles have been fixed, see #750 (@keith-hall)
- Fix bug when highlighting Ruby files with unindented heredocs, see #914 (@keith-hall)
- A highlighting problem with Rust source code has been fixed, see #924 (@keith-hall)
- Windows: short files that do not require paging are displayed and then lost, see #887
- `--highlight-line` did not work correctly in combination with `--tabs=0` and `--wrap=never`,
  see #937

## Other

- When saving/reading user-provided syntaxes or themes, `bat` will now maintain a
  `metadata.yaml` file which includes information about the `bat` version which was
  used to create the cached files. When loading cached files, we now print an error
  if they have been created with an incompatible version. See #882
- Updated `liquid` dependency to 0.20, see #880 (@ignatenkobrain)

## `bat` as a library

- A completely new "high level" API has been added that is much more convenient
  to use. See the `examples` folder for the updated code. The older "low level"
  API is still available (basically everything that is not in the root `bat`
  module), but has been refactored quite a bit. It is recommended to only use
  the new "high level" API, if possible. This will be much easier to keep stable.
  Note that this should still be considered a "beta" release of `bat`-as-a-library.
  For more details and some screenshots of the example programs, see #936.
- Stripped out a lot of binary-only dependencies, see #895 and #899 (@dtolnay)

  This introduces a `features = ["application"]` which is enabled by default and pulls in
  everything required by `bat` the application. When depending on bat as a library, downstream
  `Cargo.toml` should disable this feature to cut out inapplicable heavy dependencies:
  ``` toml
  [dependencies]
  bat = { version = "0.14", default-features = false }
  ```
  Other optional functionality has also been put behind features: `paging` and `git` support.
- Allow using the library with older syntect, see #896 and #898 (@dtolnay)

## New syntaxes

- Rego, see #872 (@patrick-east)
- Stylo, see #917


# v0.13.0

## `bat` as a library

Beginning with this release, `bat` can be used as a library (#423).

This was a huge effort and I want to thank all people who made this possible: @DrSensor, @mitsuhiko, @mre, @eth-p!

- Initial attempt in #469 (@mitsuhiko)
- Second attempt, complete restructuring of the `bat` crate, see #679 (@DrSensor)
- Updates to example, public API, error handling, further refactoring: #693 #873 #875 (@sharkdp)

I want to stress that this is the very first release of the library. Things are very likely to change. A lot of things are still missing (including the documentation).

That being said, you can start using it! See the example programs in [`examples/`](https://github.com/sharkdp/bat/tree/master/examples).

You can see the API documentation here: https://docs.rs/bat/

## Features

- (**Breaking change**) Glob-based syntax mapping, see #877 and #592. With this change,
  users need to update their bat config files (`bat --config-file`), if they have any `--map-syntax` settings
  present.

  The option now works like this:
  ```bash
  --map-syntax <glob-pattern>:<syntax-name>
  ```

  For more information, see the `--help` text, the man page or the README.

  This new feature allows us to properly highlight files like:
  * `/etc/profile`
  * `~/.ssh/config`

- `--highlight-line` now accepts line ranges, see #809 (@lkalir)
- Proper wrapping support for output with wide Unicode characters, see #811 #787 and #815 (@Kogia-sima)
- A lot of updates to existing syntaxes via #644 (@benwaffle, @keith-hall)
- `BAT_CACHE_PATH` can be used to place cached `bat` assets in a non-standard path, see #829 (@neuronull)
- Support combination of multiple styles at the same time, see #857 (@aslpavel)

## Bugfixes

- Do not pass '--no-init' on newer less versions, see #749 and #786 (@sharkdp)
- 'bat cache' still takes precedence over existing files, see #666 (@sharkdp)
- `.sc` files should be treated as scala files, see #443 (@benwaffle)
- Allow underscores and dashes in page names, see #670 (@LunarLambda)
- Keep empty lines empty, see #601 (@mbarbar)
- Wrapping does not work when piping, see #758 (@fusillicode, @allevo, @gildo)
- Allow for non-unicode filenames, see #225 (@sharkdp)
- Empty file without header produces incomplete grid, see #798 (@eth-p)
- Files named `build` don't respect shebang lines, see #685 (@sharkdp)

## Other

- Parametrizable names for man page and shell completion files, see #659 #673 #656 (@eth-p)
- Enabled LTO, making `bat` about 10% faster, see #719 (@bolinfest, @sharkdp)
- Suggestions non how to configure `bat` for MacOS dark mode, see README (@jerguslejko)
- Extended ["Integration with other tools"](https://github.com/sharkdp/bat#integration-with-other-tools) section (@eth-p)
- Updated [instrutions on how to use `bat` as a `man`-pager](https://github.com/sharkdp/bat#man), see #652, see #667 (@sharkdp)
- Add section concerning file encodings, see #688 and #568 (@sharkdp)
- Updated sort order of command-line options in `--help` text and manpage, see #653 and #700 (@hrlmartins)
- Updates to the man page syntax, see #718 (@sharkdp)
- Japanese documentation updates, see #863 (@k-ta-yamada, @sorairolake and @wt-l00)
- Accept "default" as a theme, see #757 (@fvictorio)
- Updated Windows installation instructions, see #852 (@sorenbug)
- Updated man page, see #573 (@sharkdp)

## New syntaxes

- Jinja2, see #648 (@Martin819)
- SaltStack SLS, see #658 (@Martin819)
- `/etc/fstab`, see #696 (@flopp and @eth-p)
- `/etc/group` and `/etc/passwd`, see #698 (@argentite)
- `/proc/cpuinfo` and `/proc/meminfo`, see #593 (@sharkdp)
- Nim, see #542 (@sharkdp)
- Vue, see #826 (@chaaaaarlotte)
- CoffeScript, see #833 (@sharkdp)

## New themes

- Dracula, see #687 (@clarfon)
- Nord, see #760 (@crabique)
- Solarized light and dark, see #768 (@hakamadare)

## Packaging

- `bat` is now in the official Ubuntu and Debian repositories, see #323 and #705 (@MarcoFalke)
- `bat` can now be installed via MacPorts, see #675 (@bn3t)
- Install fish completions into 'vendor_completions.d', see #651 (@sharkdp)

## Thanks

- To @eth-p for joining me as a maintainer! I'm very grateful for all the work you put into
  managing and responding to issues, improving our deployment, adding PR/issue templates (#837) as
  well as fixing bugs and implementing new features.

# v0.12.1

## Bugfixes

- Fixes a bug for older Windows versions (*"The procedure entry point `CreateFile2` could not be located"*), see #643 (@rivy)

# v0.12.0

## Features

- Binary file content can now be viewed with `bat -A`, see #623, #640 (@pjsier and @sharkdp)
- `bat` can now be used as a man pager. Take a look at the README and #523 for more details.
- Add new style component to separate multiple `--line-range`s, see #570 (@eth-p)
- Added `-L` as an alias for `--list-languages`

## Bugfixes

- Output looks unbalanced when using '--style=grid,numbers' without 'header', see #571 (@eth-p)
- issues with filenames starting with "cache", see #584
- Can't build cache with new theme without creating cache dir, see #576 (@frm)
- `--terminal-width -10` is parsed incorrectly, see #611

## Other

- Added fish completions to DEB package, see #554

## New syntaxes

- Emacs Org mode, see #36 (@bricewge)
- `requirements.txt`
- DotENV `.env`
- SSH config syntax (`-l ssh_config`), see #582 (@issmirnov)
- `/etc/hosts`, see #583 (@issmirnov)
- GraphQL, see #625 (@dandavison)
- Verilog, see #616
- SCSS and Sass, see #637
- `strace` syntax, see #599

## Packaging

- `bat` is now in the official Gentoo repositories, see #588 (@toku-sa-n)
- `bat` is now in the official Alpine Linux repositories, see #586 (@5paceToast)
- `bat` is in the official Fedora repositories, see #610 (@ignatenkobrain)

# v0.11.0

## Features

- Three new special color themes are available: `ansi-light`, `ansi-dark` and `base16`. These
  are useful for people that often switch from dark to light themes in their terminal emulator
  or for people that want the colors to match their terminal theme colors. For more details,
  see #543 and #490 (@mk12, implementation idea by @trishume)
- Hand-written auto completion script for Fish shell, see #524 and #555 (@ev-dev and @eth-p)
- The `-p`/`--plain` option can now be used twice (typically `-pp`). The first `-p` switches the
  `--style` to "plain". The second `-p` disables the pager. See #560 and #552 (@eth-p)

## Bugfixes

- Do not replace arguments to `less` when using `--pager`, see #509
- Binary files will now be indicated by a warning in interactive mode, see #530 #466 #550 (@maxfilov)
- Empty files are (once again) printed with a single header line, see #504 and #566 (@reidwagner
  and @sharkdp)
- `--terminal-width=0` is now disallowed, see #559 (@eth-p)
- Accidental printing of files named `cache`, see #557

## Other

- New integration tests, see #500 and #502 (@reidwagner and @sharkdp)
- New ["Integration with other tools"](https://github.com/sharkdp/bat#integration-with-other-tools) section in the README.
- Migrated to Rust 2018 (@expobrain)

## New syntaxes

- F# syntax has been updated, see #531 (@stroborobo)
- Fish shell, see #548 (@sanga)

## Packaging

- `bat` is now available on Chocolatey, see #541 (@rasmuskriest)

# v0.10.0

## Features

- Added new `--highlight-line <N>` option, see #453, #346 and #175 (@tskinn and @sharkdp)

## Changes

- **Change the default configuration directory on macOS** to `~/.config/bat`, see #442 (@lavifb). If you are on macOS, you need to copy your configuration directory from the previous place (`~/Library/Preferences/bat`) to the new place (`~/.config/bat`).
- Completely disabled the generation of shell completion files, see #372
- Properly set arguments to `less` if `PAGER` environment variable contains something like `less -F` (which is missing the `-R` option), see #430 (@majecty)
- Report the name of missing files, see #444 (@ufuji1984)
- Don't start pager if file doesn't exist, see #387
- Rename `bat cache --init` to `bat cache --build`, see #498
- Move the `--config-dir` and `--cache-dir` options from `bat cache` to `bat` and hide them from the help text.

## Bugfixes

- Blank line at the end of output when using `--style=plain`, see #379
- EOF must be sent twice on stdin if no other input is sent, see #477 (@reidwagner)

## New syntaxes

- Twig (@ahmedelgabri)
- `.desktop` files (@jleclanche)
- AsciiDoc (@markusthoemmes)
- Assembly (x86_64 and ARM)
- Log files (@caos21)
- Protobuf and ProtobufText (@caos21)
- Terraform (@caos21)
- Jsonnet (@hfm)
- Varlink (@haraldh)

## Other

- Added Japanese version of README (@sh-tech and @object1037)
- Code improvements (@barskern)

# v0.9.0

## Features

- A new `-A`/`--show-all` option has been added to show and highlight non-printable characters (in analogy to GNU `cat`s option):

  ![](https://camo.githubusercontent.com/c3e769482ef3184f6be6adaa34bdc8d19c378254/68747470733a2f2f692e696d6775722e636f6d2f324b54486859542e706e67)

  see #395 and #381 for more details.

- Added `--pager` option (to configure the pager from the configuration file), see #362 (@majecty)

- Added `BAT_CONFIG_PATH` environment variable to set a non-default path for `bat`s configuration file, see #375 (@deg4uss3r)

- Allow for multiple occurences of `--style` to allow for the configuration
  of styles from the config file, see #367 (@sindreij)

- Allow for multiple `--line-range` arguments, see #23

- The `--terminal-width` option can now also accept offsets, see #376

## Changes

- Use of italics is now *disabled by default* (see #389 for details). They can be
  re-enabled by adding `--italic-text=always` to your configuration file.

- The default tab-width has been set to 4.

- Added new "Sublime Snazzy" theme.

- Shell completions are currently *not* shipped anymore, see #372 for details.

## Bugfixes

- Avoid endless recursion when `PAGER="bat"`, see #383 (@rodorgas)

## Other

- `bat` is now available on openSUSE, see #405 (@dmarcoux)

- Added section about the new configuration file in the README (@deg4uss3r)

- Chinese translation of README (@chinanf-boy)

- Re-written tests for `--tabs` (@choznerol)

- Speed up integration tests, see #394

# v0.8.0

## Features

- Support for a configuration file with the following simple format:

  ```bash
  --tabs=4
  --theme="Sublime Snazzy"

  # A line-comment
  --map-syntax .ignore:.gitignore
  --map-syntax PKGBUILD:bash
  --map-syntax Podfile:ruby

  # Flags and options can also be on a single line:
  --wrap=never --paging=never
  ```

  The configuration file path can be accessed via `bat --config-file`. On Linux,
  it is stored in `~/.config/bat/config`.

- Support for the `BAT_OPTS` environment variable with the same format as specified
  above (in a single line). This takes precedence over the configuration file.

  See also #310.

- Support for custom syntax mappings via the `-m`/`--max-syntax` option.

  This allows users to (re)map certain file extensions or file names to an existing syntax:

  ``` bash
  bat --map-syntax .config:json ...
  ```

  The option can be use multiple times. Note that you can easily make these mappings permanent by using bats new configuration file.

  See #169

- Support pager command-line arguments in `PAGER` and `BAT_PAGER`, see #352 (@Foxboron)

- Add support for wildcards in Windows CMD, see #309 (@zxey)

- First-line syntax detection for all input types, see #205

- Encoding support for UTF-16LE and UTF-16BE, see #285

- New syntaxes: Robot framework (@sanga)

## Changes

- Binary files are now detected and not displayed when the output goes to an interactive terminal, see #205

## Bugfixes

- JavaDoc comments break syntax highlighting in .java files, see #81

- Bat Panics on Haskell Source Code, see #314

## Other

- Better `-h` and `--help` texts.

- Updated documentation on how to configure `bat`s pager

- Updated documentation for light backgrounds, see #328 (@russtaylor)

- Generate shell completions during build, see #115 (@davideGiovannini)

- A lot of new tests have been written

- `bat` is now available via [Termux](https://termux.com/), see #341 (@fornwall)

- `bat` is now available via [nix](https://nixos.org/nix), see #344 (@mgttlinger)

- `bat` is now available via [Docker](https://hub.docker.com/r/danlynn/bat/), see #331 (@danlynn)

# v0.7.1

## Features

- Use the `ansi_colours` package by @mina86 for better true-color approximation on 8 bit color terminals, see #319 and #202.

## Bugfixes

- Bat Panics on Haskell Source Code, see #314
- Disable wrapping when `--style=plain`/`-p` is used, see #289

## Other

- Added Ansible install instructions (@aeimer)
- Added section about Cygwin to the README (@eth-p)

# v0.7.0

## Features

- Tabs are now (optionally) expanded to spaces. This can be controlled with the new
  `--tabs` command-line option or the `BAT_TABS` environment variable. The
  new feature also closes two bugs #166 and #184. For more information, see #302 (@eth-p).

- Added support for the `BAT_STYLE` environment variable, see #208 (@ms2300)

- Added `OneHalf` theme for terminals with a light-gray background, see #256

- Added new syntaxes for CSV, JSX in JavaScript and TypeScript, Cabal, Dart,
  F#, PureScript, Swift, Crystal, PowerShell (Many Thanks to @tobenna and @mimadrid)

## Changes

- Query `git diff` only when needed, see #303 (@ShikChen)

- Disable wrapping when `--plain` is used, see #289 (@eth-p)

## Bugfixes

- Can read files named `cache`, see #275 (@BK1603)

- A lot of bugfixes for Windows, see #252, #264

- Detect `less` reliably and in a portable way, see #271 and #290 (@Aankhen)

- last decoration line is not formatted properly with `--wrap never`, see #299 (@Rogach)

- Do not show file header for directories, see #292

## Other

- Enabled a new `aarch64` build target, see #258 (@rachitchokshi)

- Provide Debian packages for `armhf`, see #280 (@rachitchokshi)

- Added README section about "`bat` on Windows" (@Aankhen)

- Windows installation via scoop (@meltinglava)

# v0.6.1

## Bugfixes

- Fixed panic when running `bat --list-languages | head`, see #232 (@mchlrhw)
- Respect `--color` settings for `--list-themes` and `--list-languages`, see #233
- Git modifications now work on Windows

## Other

- There will be auto-generated Windows releases, starting with this version (@anykao)

# v0.6.0

## Features

- The `--list-themes` option now shows a preview for each highlighting theme (@ms2300)
- Added `-p`/`--plain` as an alias for `--style=plain`, see #212 (@ms2300)
- Major refactorings, enabling some progress on #150. In non-interactive mode, `bat` will now copy input bytes 1:1.
- New languages: Elm, Kotlin, Puppet, TypeScript, see #215 #216 #217 #218
- New syntax highlighting theme: zenburn (@colindean)

## Changes

- New themes in `$BAT_CONFIG_DIR/themes` are now loaded *in addition* to
  the default themes (they may also override), see #172
- The `Default.tmTheme` symlink is not necessary anymore.

## Bugfixes

* Using `bat cache --init` leads to duplicated syntaxes, see #206

## Other

* Extended and cleaned-up `--help` text.
* Added initial version of a man page, see #52
* New README sections: *Development* and *Troubleshooting*, see #220

# v0.5.0

## Features

- Added `--line-range n:m` option to print a range of lines, see #159 (@tskinn)
- The syntax highlighting theme can now be controlled by the `BAT_THEME` environment variable, see [README](https://github.com/sharkdp/bat#highlighting-theme) and #177 (@mandx)
- The `PAGER` and `BAT_PAGER` environment variables can be used to control the pager that `bat` uses, see #158 and the [new README section](https://github.com/sharkdp/bat#using-a-different-pager)
- Added syntax highlighting for Nix, see #180
- Added syntax highlighting for AWK (Gert Hulselmans)

## Changes

- The customization of syntax sets and theme sets is now separated. Syntax definitions are now loaded *in addition* to the ones that are stored in the `bat` binary by default. Please refer to these new sections in the README: [Adding new syntaxes](https://github.com/sharkdp/bat#adding-new-syntaxes--language-definitions), [Adding new themes](https://github.com/sharkdp/bat#adding-new-themes), also see #172
- The color for the filename is now the default foreground color. The colors for the grid and the line numbers is now determined from the syntax highlighting theme, which now also works for light backgrounds, see #178.

## Bugfixes

- Escape Sequences get partially stripped, see #182 (@eth-p)
- Use separate Git repository for snapshot testing, see #165 and #161
- Markdown breaking on JavaScript, see #183

## Other

- Binaries for armv7 are now provided, see #196
- `bat` is now in the official [Arch package repositories](https://www.archlinux.org/packages/community/x86_64/bat/).
- Optimizations in the RGB => 8-bit conversion (@mina86)

# v0.4.1

(this is just a small bugfix release, see 0.4.0 for all features and changes)

## Bugfixes

- Fix problem with `cargo test` when `bat` is not checked out in a Git repository, see #161

# v0.4.0

## Features

* Support for line-wrapping, see #54 and #102 (@eth-p)
* New and updated `--style` parameter, see #74 and README (@pitkley)
* Added `--theme` and `--list-themes` options, see #89 (@rleungx)
* Added syntax highlighting for: Julia (@iamed2), Dockerfiles, VimL, CMake, INI, Less
* Added a few popular Sublime Text highlighting themes, see #133
* Support for bold, italic and underline font styles, see #96
* Support for 32bit systems is now available, see #84
* Added `-u` and `-n` options, see #134
* ANSI color support on Windows 10

## Changes

* The customization folder for own syntaxes has been renamed from `syntax` to `syntaxes`, see README.
* Changed Markdown syntax to the default Sublime Text syntax, see #157
* Sorted language listing (@rleungx)
* Command line arguments like `--theme` or `--color` can now override themselves.
* Improved `--help` text.

## Bugfixes

- Fixed crash for (really) small terminal sizes, see #117 (@eth-p)
- Syntax detection for `.bashrc`, `CMakeLists.txt` etc., see #100
- Properly handle lines with invalid UTF-8, see #7 (@BrainMaestro)
- Better error handling, see #17 (@rleungx and @sharkdp)
- Proper handling of UTF-8 characters in `less`, see #98 (@ghuls)
- Build fix on nightly, see #148 (@tathanhdinh)

## Other

- [Comparison with alternative projects](https://github.com/sharkdp/bat/blob/master/doc/alternatives.md).
- New "bat" logo in the README, see #119 (@jraulhernandezi)
- Output test cases (@BrainMaestro)
- Lots of great refactoring work (@BrainMaestro)

# v0.3.0

## Features

* Automatic paging by integrating with `less`, see #29 (@BrainMaestro)
* Added support for reading from standard input, see #2
* Added support for writing to non-interactive terminals (pipes, files, ..); new
  `--color=auto/always/never` option, see #26 (@BrainMaestro)
* Added `--list-languages` option to print all available syntaxes, see #69 (@connorkuehl)
* New option to specify the syntax via `-l`/`--language`, see #19 (@BrainMaestro)
* New option to control the output style (`--style`), see #5 (@nakulcg)
* Added syntax highlighting support for TOML files, see #37

## Changes

* The `init-cache` sub-command has been removed. The cache can now be controlled via
  `bat cache`. See `bat cache -h` for all available commands.

## Bug fixes

* Get git repository from file path instead of current directory, see #22 (@nakulcg)
* Process substitution can now be used with bat (`bat <(echo a) <(echo b)`), see #80

## Thanks

I'd like to say a big THANK YOU to all contributors and everyone that has given us
some form of feedback.

Special thanks go to @BrainMaestro for his huge support with new features, bug reports
and code reviews!

# v0.2.3

- Added a new statically linked version of bat (`..-musl-..`)

# v0.2.2

- Remove openssl dependency completely, see #30.

# v0.2.1

- Added Elixir syntax, see #25.
- Use libcurl-openssl instead of libcurl-gnutls, see #30.

# v0.2.0

- Support for custom syntaxes, add 'Markdown extended' theme
- Bugfix: Git modifications not shown from child folder

# v0.1.0

Initial release<|MERGE_RESOLUTION|>--- conflicted
+++ resolved
@@ -5,11 +5,8 @@
 
 ## Bugfixes
 
-<<<<<<< HEAD
+- only print themes hint in interactive mode (`bat --list-themes`), see #1439 (@rsteube)
 - Make ./tests/syntax-tests/regression_test.sh work on recent versions of macOS, see #1443 (@Enselic)
-=======
-- only print themes hint in interactive mode (`bat --list-themes`), see #1439 (@rsteube)
->>>>>>> 2d22c705
 
 ## Other
 
