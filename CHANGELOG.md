# unreleased

## Features

- Add paging to `--list-themes`, see PR #3239 (@einfachIrgendwer0815)
- Support negative relative line ranges, e.g. `bat -r :-10` / `bat -r='-10:'`, see #3068 (@ajesipow)

## Bugfixes

- Fix UTF-8 BOM not being stripped for syntax detection, see #3314 (@krikera)
- Fix `BAT_THEME_DARK` and `BAT_THEME_LIGHT` being ignored, see issue #3171 and PR #3168 (@bash)
- Prevent `--list-themes` from outputting default theme info to stdout when it is piped, see #3189 (@einfachIrgendwer0815)
- Rename some submodules to fix Dependabot submodule updates, see issue #3198 and PR #3201 (@victor-gp)
- Make highlight tests fail when new syntaxes don't have fixtures PR #3255 (@dan-hipschman)
- Fix crash for multibyte characters in file path, see issue #3230 and PR #3245 (@HSM95)
- Add missing mappings for various bash/zsh files, see PR #3262 (@AdamGaskins)
- Send all bat errors to stderr by default, see #3336 (@JerryImMouse)

## Other

- Update base16 README links to community driven base16 work #2871 (@JamyGolden)
- Work around build failures when building `bat` from vendored sources #3179 (@dtolnay)
- CICD: Stop building for x86_64-pc-windows-gnu which fails #3261 (Enselic)
- CICD:  CICD: replace windows-2019 runners with windows-2025 #3339 (@cyqsimon)

## Syntaxes

- Add syntax mapping for `paru` configuration files #3182 (@cyqsimon)
- Add support for [Idris 2 programming language](https://www.idris-lang.org/) #3150 (@buzden)
- Add syntax mapping for `nix`'s '`flake.lock` lockfiles #3196 (@odilf)
- Improvements to CSV/TSV highlighting, with autodetection of delimiter and support for TSV files, see #3186 (@keith-
- Improve (Sys)log error highlighting, see #3205 (@keith-hall)
- Map `ndjson` extension to JSON syntax, see #3209 (@keith-hall)
- Map files with `csproj`, `vbproj`, `props` and `targets` extensions to XML syntax, see #3213 (@keith-hall)
- Add debsources syntax to highlight `/etc/apt/sources.list` files, see #3215 (@keith-hall)
- Add syntax definition and test file for GDScript highlighting, see #3236 (@chetanjangir0)
- Add syntax test file for Odin highlighting, see #3241 (@chetanjangir0)
- Update quadlet syntax mapping rules to cover quadlets in subdirectories #3299 (@cyqsimon)
- Add syntax Typst #3300 (@cskeeters)
- Map `.mill` files to Scala syntax for Mill build tool configuration files #3311 (@krikera)
<<<<<<< HEAD
- Add syntax highlighting for VHDL, see #3337 (@JerryImMouse)
=======
- Add syntax mapping for certbot certificate configuration #3338 (@cyqsimon)
>>>>>>> c18f5e05

## Themes

- Add Catppuccin, see #3317 (@SchweGELBin)

## `bat` as a library

# v0.25.0

## Features

- Set terminal title to file names when Paging is not Paging::Never #2807 (@Oliver-Looney)
- `bat --squeeze-blank`/`bat -s` will now squeeze consecutive empty lines, see #1441 (@eth-p) and #2665 (@einfachIrgendwer0815)
- `bat --squeeze-limit` to set the maximum number of empty consecutive when using `--squeeze-blank`, see #1441 (@eth-p) and #2665 (@einfachIrgendwer0815)
- `PrettyPrinter::squeeze_empty_lines` to support line squeezing for bat as a library, see #1441 (@eth-p) and #2665 (@einfachIrgendwer0815)
- Syntax highlighting for JavaScript files that start with `#!/usr/bin/env bun` #2913 (@sharunkumar)
- `bat --strip-ansi={never,always,auto}` to remove ANSI escape sequences from bat's input, see #2999 (@eth-p)
- Add or remove individual style components without replacing all styles #2929 (@eth-p)
- Automatically choose theme based on the terminal's color scheme, see #2896 (@bash)
- Add option `--binary=as-text` for printing binary content, see issue #2974 and PR #2976 (@einfachIrgendwer0815)
- Make shell completions available via `--completion <shell>`, see issue #2057 and PR #3126 (@einfachIrgendwer0815)
- Syntax highlighting for puppet code blocks within Markdown files, see #3152 (@liliwilson)

## Bugfixes

- Fix long file name wrapping in header, see #2835 (@FilipRazek)
- Fix `NO_COLOR` support, see #2767 (@acuteenvy)
- Fix handling of inputs with OSC ANSI escape sequences, see #2541 and #2544 (@eth-p)
- Fix handling of inputs with combined ANSI color and attribute sequences, see #2185 and #2856 (@eth-p)
- Fix panel width when line 10000 wraps, see #2854 (@eth-p)
- Fix compile issue of `time` dependency caused by standard library regression #3045 (@cyqsimon)
- Fix override behavior of --plain and --paging, see issue #2731 and PR #3108 (@einfachIrgendwer0815)
- Fix bugs in `$LESSOPEN` support, see #2805 (@Anomalocaridid)

## Other

- Upgrade to Rust 2021 edition #2748 (@cyqsimon)
- Refactor and cleanup build script #2756 (@cyqsimon)
- Checks changelog has been written to for PRs in CI #2766 (@cyqsimon)
  - Use GitHub API to get correct PR submitter #2791 (@cyqsimon)
- Minor benchmark script improvements #2768 (@cyqsimon)
- Update Arch Linux package URL in README files #2779 (@brunobell)
- Update and improve `zsh` completion, see #2772 (@okapia)
- More extensible syntax mapping mechanism #2755 (@cyqsimon)
- Use proper Architecture for Debian packages built for musl, see #2811 (@Enselic)
- Pull in fix for unsafe-libyaml security advisory, see #2812 (@dtolnay)
- Update git-version dependency to use Syn v2, see #2816 (@dtolnay)
- Update git2 dependency to v0.18.2, see #2852 (@eth-p)
- Improve performance when color output disabled, see #2397 and #2857 (@eth-p)
- Relax syntax mapping rule restrictions to allow brace expansion #2865 (@cyqsimon)
- Apply clippy fixes #2864 (@cyqsimon)
- Faster startup by offloading glob matcher building to a worker thread #2868 (@cyqsimon)
- Display which theme is the default one in basic output (no colors), see #2937 (@sblondon)
- Display which theme is the default one in colored output, see #2838 (@sblondon)
- Add aarch64-apple-darwin ("Apple Silicon") binary tarballs to releases, see #2967 (@someposer)
- Update the Lisp syntax, see #2970 (@ccqpein)
- Use bat's ANSI iterator during tab expansion, see #2998 (@eth-p)
- Support 'statically linked binary' for aarch64 in 'Release' page, see #2992 (@tzq0301)
- Update options in shell completions and the man page of `bat`, see #2995 (@akinomyoga)
- Update nix dev-dependency to v0.29.0, see #3112 (@decathorpe)
- Bump MSRV to [1.74](https://blog.rust-lang.org/2023/11/16/Rust-1.74.0.html), see #3154 (@keith-hall)
- Update clircle dependency to remove winapi transitive dependency, see #3113 (@niklasmohrin)

## Syntaxes

- `cmd-help`: scope subcommands followed by other terms, and other misc improvements, see #2819 (@victor-gp)
- Upgrade JQ syntax, see #2820 (@dependabot[bot])
- Add syntax mapping for quadman quadlets #2866 (@cyqsimon)
- Map containers .conf files to TOML syntax #2867 (@cyqsimon)
- Associate `.xsh` files with `xonsh` syntax that is Python, see #2840 (@anki-code)
- Associate JSON with Comments `.jsonc` with `json` syntax, see #2795 (@mxaddict)
- Associate JSON-LD `.jsonld` files with `json` syntax, see #3037 (@vorburger)
- Associate `.textproto` files with `ProtoBuf` syntax, see #3038 (@vorburger)
- Associate GeoJSON `.geojson` files with `json` syntax, see #3084 (@mvaaltola)
- Associate `.aws/{config,credentials}`, see #2795 (@mxaddict)
- Associate Wireguard config `/etc/wireguard/*.conf`, see #2874 (@cyqsimon)
- Add support for [CFML](https://www.adobe.com/products/coldfusion-family.html), see #3031 (@brenton-at-pieces)
- Map `*.mkd` files to `Markdown` syntax, see issue #3060 and PR #3061 (@einfachIrgendwer0815)
- Add syntax mapping for CITATION.cff, see #3103 (@Ugzuzg)
- Add syntax mapping for kubernetes config files #3049 (@cyqsimon)
- Adds support for pipe delimiter for CSV #3115 (@pratik-m)
- Add syntax mapping for `/etc/pacman.conf` #2961 (@cyqsimon)
- Associate `uv.lock` with `TOML` syntax, see #3132 (@fepegar)

## Themes

- Patched/improved themes for better Manpage syntax highlighting support, see #2994 (@keith-hall).

## `bat` as a library

- Changes to `syntax_mapping::SyntaxMapping` #2755 (@cyqsimon)
  - `SyntaxMapping::get_syntax_for` is now correctly public
  - [BREAKING] `SyntaxMapping::{empty,builtin}` are removed; use `SyntaxMapping::new` instead
  - [BREAKING] `SyntaxMapping::mappings` is replaced by `SyntaxMapping::{builtin,custom,all}_mappings`
- Make `Controller::run_with_error_handler`'s error handler `FnMut`, see #2831 (@rhysd)
- Improve compile time by 20%, see #2815 (@dtolnay)
- Add `theme::theme` for choosing an appropriate theme based on the
  terminal's color scheme, see #2896 (@bash)
  - [BREAKING] Remove `HighlightingAssets::default_theme`. Use `theme::default_theme` instead.
- Add `PrettyPrinter::print_with_writer` for custom output destinations, see #3070 (@kojix2)

# v0.24.0

## Features

- Add environment variable `BAT_PAGING`, see #2629 (@einfachIrgendwer0815)
- Add opt-in (`--features lessopen`) support for `LESSOPEN` and `LESSCLOSE`. See #1597, #1739, #2444, #2602, and #2662 (@Anomalocaridid)

## Bugfixes

- Fix `more` not being found on Windows when provided via `BAT_PAGER`, see #2570, #2580, and #2651 (@mataha)
- Switched default behavior of `--map-syntax` to be case insensitive #2520
- Updated version of `serde_yaml` to `0.9`. See #2627 (@Raghav-Bell)
- Fix arithmetic overflow in `LineRange::from` and `LineRange::parse_range`, see #2674, #2698 (@skoriop)
- Fix paging not happening when stdout is interactive but stdin is not, see #2574 (@Nigecat)
- Make `-pp` override `--paging` and vice versa when passed as a later argument, see #2660 (@J-Kappes)

## Other

- Output directory for generated assets (completion, manual) can be customized, see #2515 (@tranzystorek-io)
- Use the `is-terminal` crate instead of `atty`, see #2530 (@nickelc)
- Add Winget Releaser workflow, see #2519 (@sitiom)
- Bump MSRV to 1.70, see #2651 (@mataha)

## Syntaxes

- Associate `os-release` with `bash` syntax, see #2587 (@cyqsimon)
- Associate `Containerfile` with `Dockerfile` syntax, see #2606 (@einfachIrgendwer0815)
- Replaced quotes with double quotes so fzf integration example script works on windows and linux. see #2095 (@johnmatthiggins)
- Associate `ksh` files with `bash` syntax, see #2633 (@johnmatthiggins)
- Associate `sarif` files with `JSON` syntax, see #2695 (@rhysd)
- Associate `ron` files with `rust` syntax, see #2427 (@YeungOnion)
- Add support for [WebGPU Shader Language](https://www.w3.org/TR/WGSL/), see #2692 (@rhysd)
- Add `.dpkg-new` and `.dpkg-tmp` to ignored suffixe, see #2595 (@scop)
- fix: Add syntax mapping `*.jsonl` => `json`, see #2539 (@WinterCore)
- Update `Julia` syntax, see #2553 (@dependabot)
- add `NSIS` support, see #2577 (@idleberg)
- Update `ssh-config`, see #2697 (@mrmeszaros)
- Add syntax mapping `*.debdiff` => `diff`, see #2947 (@jacg)

## `bat` as a library

- Add optional output_buffer arg to `Controller::run()` and `Controller::run_with_error_handler()`, see #2618 (@Piturnah)


# v0.23.0

## Features

- Implemented `-S` and `--chop-long-lines` flags as aliases for `--wrap=never`. See #2309 (@johnmatthiggins)
- Breaking change: Environment variables can now override config file settings (but command-line arguments still have the highest precedence), see #1152, #1281, and #2381 (@aaronkollasch)
- Implemented `--nonprintable-notation=caret` to support showing non-printable characters using caret notation. See #2429 (@einfachIrgendwer0815)

## Bugfixes

- Fix `bat cache --clear` not clearing the `--target` dir if specified. See #2393 (@miles170)

## Other

- Various bash completion improvements, see #2310 (@scop)
- Disable completion of `cache` subcommand, see #2399 (@cyqsimon)
- Signifigantly improve startup performance on macOS, see #2442 (@BlackHoleFox)
- Bump MSRV to 1.62, see #2496 (@Enselic)

## Syntaxes

- Added support for Ada, see #1300 and #2316 (@dkm)
- Added `todo.txt` syntax, see #2375 (@BANOnotIT)
- Improve Manpage.sublime-syntax. See #2364 (@Freed-Wu) and #2461 (@keith-hall)
- Added a new `requirements.txt` syntax, see #2361 (@Freed-Wu)
- Added a new VimHelp syntax, see #2366 (@Freed-Wu)
- Associate `pdm.lock` with `TOML` syntax, see #2410
- `Todo.txt`: Fix highlighting of contexts and projects at beginning of done.txt, see #2411
- `cmd-help`: overhaul scope names (colors) to improve theme support; misc syntax improvements. See #2419 (@victor-gp)
- Added support for Crontab, see #2509 (@keith-hall)

## Themes

## `bat` as a library

- `PrettyPrinter::header` correctly displays a header with the filename, see #2378 and #2406 (@cstyles)


# v0.22.1

## Bugfixes

- Bring back pre-processing of ANSI escape characters to so that some common `bat` use cases starts working again. See #2308 (@Enselic)

# v0.22.0

## Features

- Make the default macOS theme depend on Dark Mode. See #2197, #1746 (@Enselic)
- Support for separate system and user config files. See #668 (@patrickpichler)

## Bugfixes

- Prevent fork nightmare with `PAGER=batcat`. See #2235 (@johnmatthiggins)
- Make `--no-paging`/`-P` override `--paging=...` if passed as a later arg, see #2201 (@themkat)
- `--map-syntax` and `--ignored-suffix` now works together, see #2093 (@czzrr)
- Strips byte order mark from output when in non-loop-through mode. See #1922 (@dag-h)

## Other

- Relaxed glibc requirements on amd64, see #2106 and #2194 (@sharkdp)
- Improved fish completions. See #2275 (@zgracem)
- Stop pre-processing ANSI escape characters. Syntax highlighting on ANSI escaped input is not supported. See #2185 and #2189 (@Enselic)

## Syntaxes

- NSE (Nmap Scripting Engine) is mapped to Lua, see #2151 (@Cre3per)
- Correctly color `fstab` dump and pass fields, see #2246 (@yuvalmo)
- Update `Command Help` syntax, see #2255
- `Julia`: Fix syntax highlighting for function name starting with `struct`, see #2230
- Minor update to `LiveScript`, see #2291
- Associate `.mts` and `.cts` files with the `TypeScript` syntax. See #2236 (@kidonng)
- Fish history is mapped to YAML. See #2237 (@kidonng)

## `bat` as a library

- Make `bat::PrettyPrinter::syntaxes()` iterate over new `bat::Syntax` struct instead of `&syntect::parsing::SyntaxReference`. See #2222 (@Enselic)
- Clear highlights after printing, see #1919 and #1920 (@rhysd)


# v0.21.0

## Features

- Correctly render tab stops in `--show-all`, see #2038 (@Synthetica9)
- Add a `--style=default` option and make it the default. It is less verbose than `full`, see #2061 (@IsaacHorvath)
- Enable BusyBox `less` as pager, see #2162 (@nfisher1226)
- File extensions are now matched case-insensitively. See #1854, #2181 (@Enselic)

## Bugfixes

- Bump `regex` dependency from 1.5.4 to 1.5.5 to fix [CVE-2022-24713](https://blog.rust-lang.org/2022/03/08/cve-2022-24713.html), see #2145, #2139 (@Enselic)
- `bat` no longer crashes when encountering files that references missing syntaxes. See #915, #2181 (@Enselic)

## Performance

- Skip syntax highlighting on long lines (> 16384 chars) to help improve performance. See #2165 (@keith-hall)
- Vastly improve startup time by lazy-loading syntaxes via syntect 5.0.0. This makes bat display small files ~75% faster than before. See #951, #2181 (@Enselic)

## Other

- Include info about custom assets in `--diagnostics` if used. See #2107, #2144 (@Enselic)

## Syntaxes

- Mapped clang-format config file (.clang-format) to YAML syntax (@TruncatedDinosour)
- log syntax: improved handling of escape characters in double quoted strings. See #2123 (@keith-hall)
- Associate `/var/spool/mail/*` and `/var/mail/*` with the `Email` syntax. See #2156 (@cyqsimon)
- Added cmd-help syntax to scope --help messages. See #2148 (@victor-gp)
- Slightly adjust Zig syntax. See #2136 (@Enselic)
- Associate `.inf` files with the `INI` syntax. See #2190 (@Enselic)

## `bat` as a library

- Allow configuration of `show_nonprintable` with `PrettyPrinter`, see #2142
- The binary format of syntaxes.bin has been changed due to syntaxes now being lazy-loaded via syntect 5.0.0. See #2181 (@Enselic)
- Mark `bat::error::Error` enum as `#[non_exhaustive]` to allow adding new variants without future semver breakage. See #2181 (@Enselic)
- Change `Error::SyntectError(syntect::LoadingError)` to `Error::SyntectError(syntect::Error)`. See #2181 (@Enselic)
- Add `Error::SyntectLoadingError(syntect::LoadingError)` enum variant. See #2181 (@Enselic)


# v0.20.0

## Features

- New style component `header-filesize` to show size of the displayed file in the header. See #1988 (@mdibaiee)
- Use underline for line highlighting on ANSI, see #1730 (@mdibaiee)

## Bugfixes

- Fix bash completion on bash 3.x and bash-completion 1.x. See #2066 (@joshpencheon)

## Syntaxes

- `GraphQL`: Add support for interfaces implementing interfaces and consider ampersand an operator. See #2000
- Associate `_vimrc` and `_gvimrc` files with the `VimL` syntax. See #2002
- Associate `poetry.lock` files with the `TOML` syntax. See #2049
- Associate `.mesh`, `.task`, `.rgen`, `.rint`, `.rahit`, `.rchit`, `.rmiss`, and `.rcall` with the `GLSL` syntax. See #2050
- Added support for `JQ` syntax, see #2072
- Properly associate global git config files rooted in `$XDG_CONFIG_HOME/git/` or `$HOME/.config/git/`. See #2067 (@cyqsimon)

## `bat` as a library

- Exposed `get_syntax_set` and `get_theme` methods on `HighlightingAssets`. See #2030 (@dandavison)
- Added `HeaderFilename` and `HeaderFilesize` to `StyleComponent` enum, and mark it `#[non_exhaustive]`. See #1988 (@mdibaiee)


# v0.19.0

## Performance

- Reduce startup time in loop-through mode (e.g. when redirecting output) by 90%. See #1747 (@Enselic)
- Load themes lazily to make bat start 25% faster when disregarding syntax load time. See #1969 (@Enselic)
- Python syntax highlighting no longer suffers from abysmal performance in specific scenarios. See #1688 (@keith-hall)
- Fix for poor performance when ANSI escape sequences are piped to `bat`, see #1596 (@eth-p)
- Fix for incorrect handling of ANSI escape sequences when using `--wrap=never`, see #1596 (@eth-p)
- Load custom assets as fast as integrated assets, see #1753 (@Enselic)

## Features

- Support for `x:-delta` (minus) syntax in line ranges (e.g. `20:-10`). See  #1901 (@bojan88)
- Support for `--ignored-suffix` argument. See #1892 (@bojan88)
- `$BAT_CONFIG_DIR` is now a recognized environment variable. It has precedence over `$XDG_CONFIG_HOME`, see #1727 (@billrisher)
- Support for `x:+delta` syntax in line ranges (e.g. `20:+10`). See  #1810 (@bojan88)
- Add new `--acknowledgements` option that gives credit to theme and syntax definition authors. See #1971 (@Enselic)
- Include git hash in `bat -V` and `bat --version` output if present. See #1921 (@Enselic)

## Bugfixes

- First line not shown in diff context. See #1891 (@divagant-martian)
- Do not ignore syntaxes that handle file names with a `*.conf` extension. See #1703 (@cbolgiano)

## Other

- Add PowerShell completion, see #1826 (@rashil2000)
- Minimum supported Rust version (MSRV) bumped to 1.51, see #1994 (@mdibaiee)

## Syntaxes

- Groff, see #1685 (@scop)
- HTTP Requests and Responses, see #1748 (@keith-hall)
- LLVM, see #1777 (@ioncodes)
- Highlight for `vimrc` and `gvimrc` files, see #1763 (@SuperSandro2000)
- Syslog highlighting improvements, see #1793 (@scop)
- Added support for `slim` syntax, see #1693 (@mfinelli)
- Racket, see #1884 (@jubnzv)
- LiveScript, see #1915 (@Enselic)
- MediaWiki, see #1925 (@sorairolake)
- The `requirements.txt` syntax has been removed due to incompatible license requirements.
- Dart, new highlighter, see #1959 (@Ersikan)
- SCSS and Sass syntaxes updated, see #1766 (@Enselic)
- PowerShell syntax updated, see #1935 (@Enselic)
- TypeScript syntax updated, see #1834 (@Enselic)

## `bat` as a library

- Deprecate `HighlightingAssets::syntaxes()` and `HighlightingAssets::syntax_for_file_name()`. Use `HighlightingAssets::get_syntaxes()` and `HighlightingAssets::get_syntax_for_path()` instead. They return a `Result` which is needed for upcoming lazy-loading work to improve startup performance. They also return which `SyntaxSet` the returned `SyntaxReference` belongs to. See #1747, #1755, #1776, #1862 (@Enselic)
- Remove `HighlightingAssets::from_files` and `HighlightingAssets::save_to_cache`. Instead of calling the former and then the latter you now make a single call to `bat::assets::build`. See #1802, #1971 (@Enselic)
- Replace  the `error::Error(error::ErrorKind, _)` struct and enum with an `error::Error` enum. `Error(ErrorKind::UnknownSyntax, _)` becomes `Error::UnknownSyntax`, etc. Also remove the `error::ResultExt` trait. These changes stem from replacing `error-chain` with `thiserror`. See #1820 (@Enselic)
- Add new `MappingTarget` enum variant `MapExtensionToUnknown`. Refer to its documentation for more information. Also mark `MappingTarget` as `#[non_exhaustive]` since more enum variants might be added in the future. See #1703 (@cbolgiano), #2012 (@Enselic)


# v0.18.3

## Bugfixes

- Bump `git2` dependency to fix build with Rust 1.54, see #1761


# v0.18.2

## Features

- Ignore known backup/template filename suffixes when selecting the syntax, see #1687 (@scop)

## Bugfixes

- Fix for a security vulnerability on Windows. Prior to this release, `bat` would execute programs called `less`/`less.exe` from the current working directory (instead of the one from `PATH`) with priority. An attacker might be able to use this by placing a malicious program in a shared directory where the user would execute `bat`. `bat` users on Windows are advised to upgrade to this version. See #1724 and #1472 (@Ry0taK).

## Other

- Add bash completion, see #1678 (@scop)
- Fix Clippy lints, see #1661 (@mohamed-abdelnour)
- Add syntax highlighting test files, see #1213 and #1668 (@mohamed-abdelnour)

## Syntaxes

- Upgraded Julia syntax to fix a highlighting bug, see #1692
- Added support for `dash` syntax, see #1654 (@mohamed-abdelnour)
- Added support for `XAML` syntax, see #1590 and #1655 (@mohamed-abdelnour)
- Apply `DotENV` syntax also for `.env.default` and `.env.defaults` files, see #1669


# v0.18.1

## Bugfixes

- Mouse support and screen clearing broken for `less` versions with minor version number (581.2), see #1629 and #1639 (@aswild)

## Other

- `Input::ordinary_file` and `Input::with_name` now accept `Path` rather than `OsStr` see #1571 (@matklad)
- The `LESS` environment variable is now included in `bat --diagnostic`, see #1589 (@Enselic)
- Increased min. required Rust version to 1.45

## Syntaxes

- Improved the Syslog syntax highlighting, see #1606 (@keith-hall)
- Replaced "Advanced CSV" with a custom CSV syntax definition written especially for `bat`; see #1574 (@keith-hall)
- Added SystemVerilog file syntax, see #1580 (@SeanMcLoughlin)
- Added Solidity and Vyper syntax, see #1602 (@Ersikan)

## New themes

- Dark+ VS Code theme, see #1588 and #1598 (@PatriotRossii)



# v0.18.0

## Features

- Use a pager when `bat --list-languages` is called, see #1394 (@stku1985)

## Bugfixes

- If the last line doesn't end with a newline character, don't add it if `--style=plain`, see #1438 (@Enselic)
- Only print themes hint in interactive mode (`bat --list-themes`), see #1439 (@rsteube)
- Make ./tests/syntax-tests/regression_test.sh work on recent versions of macOS, see #1443 (@Enselic)
- VimL syntax highlighting fix, see #1450 (@esensar)
- Print an 'Invalid syntax theme settings' error message if a custom theme is broken, see #614 (@Enselic)
- If plain mode is set and wrap is not explicitly opted in, long lines will no be truncated, see #1426
- If `PAGER` (but not `BAT_PAGER` or `--pager`) is `more` or `most`, silently use `less` instead to ensure support for colors, see #1063 (@Enselic)
- If `PAGER` is `bat`, silently use `less` to prevent recursion. For `BAT_PAGER` or `--pager`, exit with error, see #1413 (@Enselic)
- Manpage highlighting fix, see #1511 (@keith-hall)
- `BAT_CONFIG_PATH` ignored by `bat` if non-existent, see #1550 (@sharkdp)

## Other

- Performance improvements, see #1421 (@LovecraftianHorror)
- Added a new `--diagnostic` option to collect information for bug reports, see #1459 (@sharkdp)
- Modified default theme colors to differentiate between a JSON key and a string value, see #1400 (@keith-hall)
- Upped min required Rust version to 1.42

## Syntaxes

- Added Zig syntax, see #1470 (@paulsmith)
- Added Lean syntax, see #1446 (@Julian)
- Added `.resource` extension for Robot Framework files, see #1386
- Added `gnuplot` syntax, see #1431 (@sharkdp)
- Highlight *.pac (Proxy auto-config) files as JavaScript, see #1515 (@sharkdp)

## New themes

- `ansi` replaces `ansi-dark` and `ansi-light`, see #1104 and #1412 (@mk12). **Breaking change:** users that were previously using one of the `ansi-*` themes should switch to `ansi`.
- The Gruvbox theme has been updated, see #1291 (@j0hnmeow). **Breaking change:** users that were previously using `gruvbox` or `gruvbox-white` should update and use `gruvbox-dark`/`gruvbox-light` instead.

## `bat` as a library

- The following `PrettyPrinter` methods have been removed (they were previously deprecated):
   - `input_stdin_with_name`
   - `input_from_bytes_with_name`
   - `input_from_reader_with_name`
   - `vcs_modification_markers` (if the `git` feature is not enabled)


# v0.17.1

## Bugfixes

- Running `bat` without arguments fails ("output file is also an input"), see #1396


# v0.17.0

## Features

- Added a new `--style` value, `rule`, which adds a simple horizontal ruled line between files, see #1276 (@tommilligan)
- Pass `-S` ("chop long lines") to `less` if `--wrap=never` is set in `bat`, see #1255 (@gahag)

## Bugfixes

- Detect infinite loop when input and output are the same, see #1193 and #1197 (@niklasmohrin)
- Throw an error when `bat` is being used as `pager`, see #1343 (@adrian-rivera)
- Bash syntax highlighting not selected for `*.ebuild` and `*.eclass` files, see #1292 (@sharkdp)
- Fix `zsh` completion when using `-p`, see #1320 (@xzfc)

## Other

- Add note to refer to see detailed help with `--help` (and vice versa with `-h`), see #1215 (@henil)
- Add a `Contributors` section to `README`, see #1348 (@adrian-rivera)

## Syntaxes

- Manpage syntax highlighting has been improved, see #1315 (@keith-hall)
- Add Svelte file syntax, see #1285 (@kjmph)

## New themes

- Coldark, see #1329 (@armandphilippot)


# v0.16.0

## Features

- Added support for the `NO_COLOR` environment variable, see #1021 and #1031 (@eth-p)
- Added `-P` short flag to disable paging, see #1075 and #1082 (@LordFlashmeow)
- Added `--force-colorization`/`-f` flag to provide an alias for forced color and decoration output, see #1141 (@alexanderkarlis)

## Bugfixes

- Fixed non-printable characters display for redirected output, see #1061 (@gsomix)
- Handle file extension conflicts in `--list-languages`, see #1076 and #1135 (@Kienyew)

## Other

- Switched to "·" (U+00B7) Middle Dot from "•" (U+2022) Bullet for non-printing spaces, see #1056 and #1100 (@LordFlashmeow)
- Added zsh shell completion script, see #1136 (@Kienyew)
- Improved `--help` text (@sharkdp)
- Added custom languages/themes sections to manpage (@eth-p)

## Syntaxes

- Update AsciiDoc syntax, see #1034 (@rxt1077)
- GLSL (@caioalonso)
- Add Nginx and Apache config file syntax, see #1137 (@kjmph, @niklasmohrin)
- Use `fstab` syntax for `crypttab` files, see #1073 (@sharkdp)
- Support syntax highlighting for files in `$XDG_CONFIG_HOME/git/`, see #1191 (@ahmedelgabri)

## New themes

- Gruvbox, see #1069 (@kyleondy)
- base16-256 for [base16-shell](https://github.com/chriskempson/base16-shell) users, see #1111 (@mk12)

## `bat` as a library

- Add APIs to provide `Input` descriptions with `InputDescription` (@eth-p)
- Add function to directly provide `Input`s to `PrettyPrinter` (@eth-p)
- **Breaking:** `Input::theme_preview_file` is no longer available. (@eth-p)

## Packaging

- Removed build dependency on `liquid` (@sharkdp).

# v0.15.4

## Bugfixes

- Added missing Solarized themes, see #1027
- Fixed highlighting bug in Haskell source files, see #1026

# v0.15.3

## Bugfixes

- Cannot run `bat` with relative paths, see #1022
- bat mishighlights Users that start with digits in SSH config, see #984

## New syntaxes

- SML, see #1005 (@kopecs)

## Other

- Some syntaxes and themes have been updated to the latest version

# v0.15.2

## Bugfixes

- Fix syntax detection for files called 'rails', see #1008
- Fix potential errors with syntax detection for symlinked files, see #1001
- `--map-syntax` doesn't work with names provided through `--file-name` (@eth-p)

## Other

- Add padding above headers when not using a grid, see #968 and #981 (@pt2121)
- bat now prints an error if an invalid syntax is specified via `-l` or `--map-syntax`, see #1004 (@eth-p)

## `bat` as a library

- `PrettyPrinter::vcs_modification_markers` has been marked deprecated when building without the `git` feature, see #997 and #1020 (@eth-p, @sharkdp)

## Packaging

- Compilation problems with `onig_sys` on various platforms have been resolved by upgrading to `syntect 4.2`, which includes a new `onig` version that allows to build `onig_sys` without the `bindgen` dependency. This removes the need for `libclang(-dev)` to be installed to compile `bat`. Package maintainers might want to remove `clang` as a build dependency. See #650 for more details.

# v0.15.1

## Bugfixes

- Fix highlighting of Markdown files, see #963 and #977
- Fix `base16` theme (was broken since in v0.14), see #972, #934 and #979 (@mk12).
  Users suffering from #865 ("no color for bat in ssh from a Windows client") can use the `ansi-dark` and `ansi-light` themes from now on.

## New syntaxes

- Fortran, see #957
- Email (@mariozaizar)
- QML, see #962 (@pylipp)

# v0.15.0

## Features

- Add a new `--diff`/`-d` option that can be used to only show lines surrounding
  Git changes, i.e. added, removed or modified lines. The amount of additional
  context can be controlled with `--diff-context=N`. See #23 and #940

## Bugfixes

- Error message printed in the middle of the output for another file, see #946
- Performance improvements when using custom caches (via `bat cache --build`): the `bat` startup time should now be twice as fast (@lzutao).

## Themes

- Updated version of the Solarized dark/light themes, see #941

## `bat` as a library

- There are a few changes in the "low level" API (the `Config` struct has changed and
  the error handler needs a new `&mut dyn Write` argument). The high-level API is not
  affected.

# v0.14.0

## Features

- Added a new `--file-name <name>…` option to overwrite the displayed filename(s)
  in the header. This is useful when piping input into `bat`. See #654 and #892 (@neuronull).
- Added a new `--generate-config-file` option to create an initial configuration file
  at the right place. See #870 (@jmick414)

## Bugfixes

- Performance problems with C# source code have been fixed, see #677 (@keith-hall)
- Performance problems with Makefiles have been fixed, see #750 (@keith-hall)
- Fix bug when highlighting Ruby files with unindented heredocs, see #914 (@keith-hall)
- A highlighting problem with Rust source code has been fixed, see #924 (@keith-hall)
- Windows: short files that do not require paging are displayed and then lost, see #887
- `--highlight-line` did not work correctly in combination with `--tabs=0` and `--wrap=never`,
  see #937

## Other

- When saving/reading user-provided syntaxes or themes, `bat` will now maintain a
  `metadata.yaml` file which includes information about the `bat` version which was
  used to create the cached files. When loading cached files, we now print an error
  if they have been created with an incompatible version. See #882
- Updated `liquid` dependency to 0.20, see #880 (@ignatenkobrain)

## `bat` as a library

- A completely new "high level" API has been added that is much more convenient
  to use. See the `examples` folder for the updated code. The older "low level"
  API is still available (basically everything that is not in the root `bat`
  module), but has been refactored quite a bit. It is recommended to only use
  the new "high level" API, if possible. This will be much easier to keep stable.
  Note that this should still be considered a "beta" release of `bat`-as-a-library.
  For more details and some screenshots of the example programs, see #936.
- Stripped out a lot of binary-only dependencies, see #895 and #899 (@dtolnay)

  This introduces a `features = ["application"]` which is enabled by default and pulls in
  everything required by `bat` the application. When depending on bat as a library, downstream
  `Cargo.toml` should disable this feature to cut out inapplicable heavy dependencies:
  ``` toml
  [dependencies]
  bat = { version = "0.14", default-features = false }
  ```
  Other optional functionality has also been put behind features: `paging` and `git` support.
- Allow using the library with older syntect, see #896 and #898 (@dtolnay)

## New syntaxes

- Rego, see #872 (@patrick-east)
- Stylo, see #917


# v0.13.0

## `bat` as a library

Beginning with this release, `bat` can be used as a library (#423).

This was a huge effort and I want to thank all people who made this possible: @DrSensor, @mitsuhiko, @mre, @eth-p!

- Initial attempt in #469 (@mitsuhiko)
- Second attempt, complete restructuring of the `bat` crate, see #679 (@DrSensor)
- Updates to example, public API, error handling, further refactoring: #693 #873 #875 (@sharkdp)

I want to stress that this is the very first release of the library. Things are very likely to change. A lot of things are still missing (including the documentation).

That being said, you can start using it! See the example programs in [`examples/`](https://github.com/sharkdp/bat/tree/master/examples).

You can see the API documentation here: https://docs.rs/bat/

## Features

- (**Breaking change**) Glob-based syntax mapping, see #877 and #592. With this change,
  users need to update their bat config files (`bat --config-file`), if they have any `--map-syntax` settings
  present.

  The option now works like this:
  ```bash
  --map-syntax <glob-pattern>:<syntax-name>
  ```

  For more information, see the `--help` text, the man page or the README.

  This new feature allows us to properly highlight files like:
  * `/etc/profile`
  * `~/.ssh/config`

- `--highlight-line` now accepts line ranges, see #809 (@lkalir)
- Proper wrapping support for output with wide Unicode characters, see #811 #787 and #815 (@Kogia-sima)
- A lot of updates to existing syntaxes via #644 (@benwaffle, @keith-hall)
- `BAT_CACHE_PATH` can be used to place cached `bat` assets in a non-standard path, see #829 (@neuronull)
- Support combination of multiple styles at the same time, see #857 (@aslpavel)

## Bugfixes

- Do not pass '--no-init' on newer less versions, see #749 and #786 (@sharkdp)
- 'bat cache' still takes precedence over existing files, see #666 (@sharkdp)
- `.sc` files should be treated as scala files, see #443 (@benwaffle)
- Allow underscores and dashes in page names, see #670 (@LunarLambda)
- Keep empty lines empty, see #601 (@mbarbar)
- Wrapping does not work when piping, see #758 (@fusillicode, @allevo, @gildo)
- Allow for non-unicode filenames, see #225 (@sharkdp)
- Empty file without header produces incomplete grid, see #798 (@eth-p)
- Files named `build` don't respect shebang lines, see #685 (@sharkdp)

## Other

- Parametrizable names for man page and shell completion files, see #659 #673 #656 (@eth-p)
- Enabled LTO, making `bat` about 10% faster, see #719 (@bolinfest, @sharkdp)
- Suggestions non how to configure `bat` for MacOS dark mode, see README (@jerguslejko)
- Extended ["Integration with other tools"](https://github.com/sharkdp/bat#integration-with-other-tools) section (@eth-p)
- Updated [instrutions on how to use `bat` as a `man`-pager](https://github.com/sharkdp/bat#man), see #652, see #667 (@sharkdp)
- Add section concerning file encodings, see #688 and #568 (@sharkdp)
- Updated sort order of command-line options in `--help` text and manpage, see #653 and #700 (@hrlmartins)
- Updates to the man page syntax, see #718 (@sharkdp)
- Japanese documentation updates, see #863 (@k-ta-yamada, @sorairolake and @wt-l00)
- Accept "default" as a theme, see #757 (@fvictorio)
- Updated Windows installation instructions, see #852 (@sorenbug)
- Updated man page, see #573 (@sharkdp)

## New syntaxes

- Jinja2, see #648 (@Martin819)
- SaltStack SLS, see #658 (@Martin819)
- `/etc/fstab`, see #696 (@flopp and @eth-p)
- `/etc/group` and `/etc/passwd`, see #698 (@argentite)
- `/proc/cpuinfo` and `/proc/meminfo`, see #593 (@sharkdp)
- Nim, see #542 (@sharkdp)
- Vue, see #826 (@chaaaaarlotte)
- CoffeScript, see #833 (@sharkdp)

## New themes

- Dracula, see #687 (@clarfon)
- Nord, see #760 (@crabique)
- Solarized light and dark, see #768 (@hakamadare)

## Packaging

- `bat` is now in the official Ubuntu and Debian repositories, see #323 and #705 (@MarcoFalke)
- `bat` can now be installed via MacPorts, see #675 (@bn3t)
- Install fish completions into 'vendor_completions.d', see #651 (@sharkdp)

## Thanks

- To @eth-p for joining me as a maintainer! I'm very grateful for all the work you put into
  managing and responding to issues, improving our deployment, adding PR/issue templates (#837) as
  well as fixing bugs and implementing new features.

# v0.12.1

## Bugfixes

- Fixes a bug for older Windows versions (*"The procedure entry point `CreateFile2` could not be located"*), see #643 (@rivy)

# v0.12.0

## Features

- Binary file content can now be viewed with `bat -A`, see #623, #640 (@pjsier and @sharkdp)
- `bat` can now be used as a man pager. Take a look at the README and #523 for more details.
- Add new style component to separate multiple `--line-range`s, see #570 (@eth-p)
- Added `-L` as an alias for `--list-languages`

## Bugfixes

- Output looks unbalanced when using '--style=grid,numbers' without 'header', see #571 (@eth-p)
- issues with filenames starting with "cache", see #584
- Can't build cache with new theme without creating cache dir, see #576 (@frm)
- `--terminal-width -10` is parsed incorrectly, see #611

## Other

- Added fish completions to DEB package, see #554

## New syntaxes

- Emacs Org mode, see #36 (@bricewge)
- `requirements.txt`
- DotENV `.env`
- SSH config syntax (`-l ssh_config`), see #582 (@issmirnov)
- `/etc/hosts`, see #583 (@issmirnov)
- GraphQL, see #625 (@dandavison)
- Verilog, see #616
- SCSS and Sass, see #637
- `strace` syntax, see #599

## Packaging

- `bat` is now in the official Gentoo repositories, see #588 (@toku-sa-n)
- `bat` is now in the official Alpine Linux repositories, see #586 (@5paceToast)
- `bat` is in the official Fedora repositories, see #610 (@ignatenkobrain)

# v0.11.0

## Features

- Three new special color themes are available: `ansi-light`, `ansi-dark` and `base16`. These
  are useful for people that often switch from dark to light themes in their terminal emulator
  or for people that want the colors to match their terminal theme colors. For more details,
  see #543 and #490 (@mk12, implementation idea by @trishume)
- Hand-written auto completion script for Fish shell, see #524 and #555 (@ev-dev and @eth-p)
- The `-p`/`--plain` option can now be used twice (typically `-pp`). The first `-p` switches the
  `--style` to "plain". The second `-p` disables the pager. See #560 and #552 (@eth-p)

## Bugfixes

- Do not replace arguments to `less` when using `--pager`, see #509
- Binary files will now be indicated by a warning in interactive mode, see #530 #466 #550 (@maxfilov)
- Empty files are (once again) printed with a single header line, see #504 and #566 (@reidwagner
  and @sharkdp)
- `--terminal-width=0` is now disallowed, see #559 (@eth-p)
- Accidental printing of files named `cache`, see #557

## Other

- New integration tests, see #500 and #502 (@reidwagner and @sharkdp)
- New ["Integration with other tools"](https://github.com/sharkdp/bat#integration-with-other-tools) section in the README.
- Migrated to Rust 2018 (@expobrain)

## New syntaxes

- F# syntax has been updated, see #531 (@stroborobo)
- Fish shell, see #548 (@sanga)

## Packaging

- `bat` is now available on Chocolatey, see #541 (@rasmuskriest)

# v0.10.0

## Features

- Added new `--highlight-line <N>` option, see #453, #346 and #175 (@tskinn and @sharkdp)

## Changes

- **Change the default configuration directory on macOS** to `~/.config/bat`, see #442 (@lavifb). If you are on macOS, you need to copy your configuration directory from the previous place (`~/Library/Preferences/bat`) to the new place (`~/.config/bat`).
- Completely disabled the generation of shell completion files, see #372
- Properly set arguments to `less` if `PAGER` environment variable contains something like `less -F` (which is missing the `-R` option), see #430 (@majecty)
- Report the name of missing files, see #444 (@ufuji1984)
- Don't start pager if file doesn't exist, see #387
- Rename `bat cache --init` to `bat cache --build`, see #498
- Move the `--config-dir` and `--cache-dir` options from `bat cache` to `bat` and hide them from the help text.

## Bugfixes

- Blank line at the end of output when using `--style=plain`, see #379
- EOF must be sent twice on stdin if no other input is sent, see #477 (@reidwagner)

## New syntaxes

- Twig (@ahmedelgabri)
- `.desktop` files (@jleclanche)
- AsciiDoc (@markusthoemmes)
- Assembly (x86_64 and ARM)
- Log files (@caos21)
- Protobuf and ProtobufText (@caos21)
- Terraform (@caos21)
- Jsonnet (@hfm)
- Varlink (@haraldh)

## Other

- Added Japanese version of README (@sh-tech and @object1037)
- Code improvements (@barskern)

# v0.9.0

## Features

- A new `-A`/`--show-all` option has been added to show and highlight non-printable characters (in analogy to GNU `cat`s option):

  ![](https://camo.githubusercontent.com/c3e769482ef3184f6be6adaa34bdc8d19c378254/68747470733a2f2f692e696d6775722e636f6d2f324b54486859542e706e67)

  see #395 and #381 for more details.

- Added `--pager` option (to configure the pager from the configuration file), see #362 (@majecty)

- Added `BAT_CONFIG_PATH` environment variable to set a non-default path for `bat`s configuration file, see #375 (@deg4uss3r)

- Allow for multiple occurrences of `--style` to allow for the configuration
  of styles from the config file, see #367 (@sindreij)

- Allow for multiple `--line-range` arguments, see #23

- The `--terminal-width` option can now also accept offsets, see #376

## Changes

- Use of italics is now *disabled by default* (see #389 for details). They can be
  re-enabled by adding `--italic-text=always` to your configuration file.

- The default tab-width has been set to 4.

- Added new "Sublime Snazzy" theme.

- Shell completions are currently *not* shipped anymore, see #372 for details.

## Bugfixes

- Avoid endless recursion when `PAGER="bat"`, see #383 (@rodorgas)

## Other

- `bat` is now available on openSUSE, see #405 (@dmarcoux)

- Added section about the new configuration file in the README (@deg4uss3r)

- Chinese translation of README (@chinanf-boy)

- Re-written tests for `--tabs` (@choznerol)

- Speed up integration tests, see #394

# v0.8.0

## Features

- Support for a configuration file with the following simple format:

  ```bash
  --tabs=4
  --theme="Sublime Snazzy"

  # A line-comment
  --map-syntax .ignore:.gitignore
  --map-syntax PKGBUILD:bash
  --map-syntax Podfile:ruby

  # Flags and options can also be on a single line:
  --wrap=never --paging=never
  ```

  The configuration file path can be accessed via `bat --config-file`. On Linux,
  it is stored in `~/.config/bat/config`.

- Support for the `BAT_OPTS` environment variable with the same format as specified
  above (in a single line). This takes precedence over the configuration file.

  See also #310.

- Support for custom syntax mappings via the `-m`/`--max-syntax` option.

  This allows users to (re)map certain file extensions or file names to an existing syntax:

  ``` bash
  bat --map-syntax .config:json ...
  ```

  The option can be use multiple times. Note that you can easily make these mappings permanent by using bats new configuration file.

  See #169

- Support pager command-line arguments in `PAGER` and `BAT_PAGER`, see #352 (@Foxboron)

- Add support for wildcards in Windows CMD, see #309 (@zxey)

- First-line syntax detection for all input types, see #205

- Encoding support for UTF-16LE and UTF-16BE, see #285

- New syntaxes: Robot framework (@sanga)

## Changes

- Binary files are now detected and not displayed when the output goes to an interactive terminal, see #205

## Bugfixes

- JavaDoc comments break syntax highlighting in .java files, see #81

- Bat Panics on Haskell Source Code, see #314

## Other

- Better `-h` and `--help` texts.

- Updated documentation on how to configure `bat`s pager

- Updated documentation for light backgrounds, see #328 (@russtaylor)

- Generate shell completions during build, see #115 (@davideGiovannini)

- A lot of new tests have been written

- `bat` is now available via [Termux](https://termux.com/), see #341 (@fornwall)

- `bat` is now available via [nix](https://nixos.org/nix), see #344 (@mgttlinger)

- `bat` is now available via [Docker](https://hub.docker.com/r/danlynn/bat/), see #331 (@danlynn)

# v0.7.1

## Features

- Use the `ansi_colours` package by @mina86 for better true-color approximation on 8 bit color terminals, see #319 and #202.

## Bugfixes

- Bat Panics on Haskell Source Code, see #314
- Disable wrapping when `--style=plain`/`-p` is used, see #289

## Other

- Added Ansible install instructions (@aeimer)
- Added section about Cygwin to the README (@eth-p)

# v0.7.0

## Features

- Tabs are now (optionally) expanded to spaces. This can be controlled with the new
  `--tabs` command-line option or the `BAT_TABS` environment variable. The
  new feature also closes two bugs #166 and #184. For more information, see #302 (@eth-p).

- Added support for the `BAT_STYLE` environment variable, see #208 (@ms2300)

- Added `OneHalf` theme for terminals with a light-gray background, see #256

- Added new syntaxes for CSV, JSX in JavaScript and TypeScript, Cabal, Dart,
  F#, PureScript, Swift, Crystal, PowerShell (Many Thanks to @tobenna and @mimadrid)

## Changes

- Query `git diff` only when needed, see #303 (@ShikChen)

- Disable wrapping when `--plain` is used, see #289 (@eth-p)

## Bugfixes

- Can read files named `cache`, see #275 (@BK1603)

- A lot of bugfixes for Windows, see #252, #264

- Detect `less` reliably and in a portable way, see #271 and #290 (@Aankhen)

- last decoration line is not formatted properly with `--wrap never`, see #299 (@Rogach)

- Do not show file header for directories, see #292

## Other

- Enabled a new `aarch64` build target, see #258 (@rachitchokshi)

- Provide Debian packages for `armhf`, see #280 (@rachitchokshi)

- Added README section about "`bat` on Windows" (@Aankhen)

- Windows installation via scoop (@meltinglava)

# v0.6.1

## Bugfixes

- Fixed panic when running `bat --list-languages | head`, see #232 (@mchlrhw)
- Respect `--color` settings for `--list-themes` and `--list-languages`, see #233
- Git modifications now work on Windows

## Other

- There will be auto-generated Windows releases, starting with this version (@anykao)

# v0.6.0

## Features

- The `--list-themes` option now shows a preview for each highlighting theme (@ms2300)
- Added `-p`/`--plain` as an alias for `--style=plain`, see #212 (@ms2300)
- Major refactorings, enabling some progress on #150. In non-interactive mode, `bat` will now copy input bytes 1:1.
- New languages: Elm, Kotlin, Puppet, TypeScript, see #215 #216 #217 #218
- New syntax highlighting theme: zenburn (@colindean)

## Changes

- New themes in `$BAT_CONFIG_DIR/themes` are now loaded *in addition* to
  the default themes (they may also override), see #172
- The `Default.tmTheme` symlink is not necessary anymore.

## Bugfixes

* Using `bat cache --init` leads to duplicated syntaxes, see #206

## Other

* Extended and cleaned-up `--help` text.
* Added initial version of a man page, see #52
* New README sections: *Development* and *Troubleshooting*, see #220

# v0.5.0

## Features

- Added `--line-range n:m` option to print a range of lines, see #159 (@tskinn)
- The syntax highlighting theme can now be controlled by the `BAT_THEME` environment variable, see [README](https://github.com/sharkdp/bat#highlighting-theme) and #177 (@mandx)
- The `PAGER` and `BAT_PAGER` environment variables can be used to control the pager that `bat` uses, see #158 and the [new README section](https://github.com/sharkdp/bat#using-a-different-pager)
- Added syntax highlighting for Nix, see #180
- Added syntax highlighting for AWK (Gert Hulselmans)

## Changes

- The customization of syntax sets and theme sets is now separated. Syntax definitions are now loaded *in addition* to the ones that are stored in the `bat` binary by default. Please refer to these new sections in the README: [Adding new syntaxes](https://github.com/sharkdp/bat#adding-new-syntaxes--language-definitions), [Adding new themes](https://github.com/sharkdp/bat#adding-new-themes), also see #172
- The color for the filename is now the default foreground color. The colors for the grid and the line numbers is now determined from the syntax highlighting theme, which now also works for light backgrounds, see #178.

## Bugfixes

- Escape Sequences get partially stripped, see #182 (@eth-p)
- Use separate Git repository for snapshot testing, see #165 and #161
- Markdown breaking on JavaScript, see #183

## Other

- Binaries for armv7 are now provided, see #196
- `bat` is now in the official [Arch package repositories](https://www.archlinux.org/packages/community/x86_64/bat/).
- Optimizations in the RGB => 8-bit conversion (@mina86)

# v0.4.1

(this is just a small bugfix release, see 0.4.0 for all features and changes)

## Bugfixes

- Fix problem with `cargo test` when `bat` is not checked out in a Git repository, see #161

# v0.4.0

## Features

* Support for line-wrapping, see #54 and #102 (@eth-p)
* New and updated `--style` parameter, see #74 and README (@pitkley)
* Added `--theme` and `--list-themes` options, see #89 (@rleungx)
* Added syntax highlighting for: Julia (@iamed2), Dockerfiles, VimL, CMake, INI, Less
* Added a few popular Sublime Text highlighting themes, see #133
* Support for bold, italic and underline font styles, see #96
* Support for 32bit systems is now available, see #84
* Added `-u` and `-n` options, see #134
* ANSI color support on Windows 10

## Changes

* The customization folder for own syntaxes has been renamed from `syntax` to `syntaxes`, see README.
* Changed Markdown syntax to the default Sublime Text syntax, see #157
* Sorted language listing (@rleungx)
* Command line arguments like `--theme` or `--color` can now override themselves.
* Improved `--help` text.

## Bugfixes

- Fixed crash for (really) small terminal sizes, see #117 (@eth-p)
- Syntax detection for `.bashrc`, `CMakeLists.txt` etc., see #100
- Properly handle lines with invalid UTF-8, see #7 (@BrainMaestro)
- Better error handling, see #17 (@rleungx and @sharkdp)
- Proper handling of UTF-8 characters in `less`, see #98 (@ghuls)
- Build fix on nightly, see #148 (@tathanhdinh)

## Other

- [Comparison with alternative projects](https://github.com/sharkdp/bat/blob/master/doc/alternatives.md).
- New "bat" logo in the README, see #119 (@jraulhernandezi)
- Output test cases (@BrainMaestro)
- Lots of great refactoring work (@BrainMaestro)

# v0.3.0

## Features

* Automatic paging by integrating with `less`, see #29 (@BrainMaestro)
* Added support for reading from standard input, see #2
* Added support for writing to non-interactive terminals (pipes, files, ..); new
  `--color=auto/always/never` option, see #26 (@BrainMaestro)
* Added `--list-languages` option to print all available syntaxes, see #69 (@connorkuehl)
* New option to specify the syntax via `-l`/`--language`, see #19 (@BrainMaestro)
* New option to control the output style (`--style`), see #5 (@nakulcg)
* Added syntax highlighting support for TOML files, see #37

## Changes

* The `init-cache` sub-command has been removed. The cache can now be controlled via
  `bat cache`. See `bat cache -h` for all available commands.

## Bug fixes

* Get git repository from file path instead of current directory, see #22 (@nakulcg)
* Process substitution can now be used with bat (`bat <(echo a) <(echo b)`), see #80

## Thanks

I'd like to say a big THANK YOU to all contributors and everyone that has given us
some form of feedback.

Special thanks go to @BrainMaestro for his huge support with new features, bug reports
and code reviews!

# v0.2.3

- Added a new statically linked version of bat (`..-musl-..`)

# v0.2.2

- Remove openssl dependency completely, see #30.

# v0.2.1

- Added Elixir syntax, see #25.
- Use libcurl-openssl instead of libcurl-gnutls, see #30.

# v0.2.0

- Support for custom syntaxes, add 'Markdown extended' theme
- Bugfix: Git modifications not shown from child folder

# v0.1.0

Initial release<|MERGE_RESOLUTION|>--- conflicted
+++ resolved
@@ -38,11 +38,8 @@
 - Update quadlet syntax mapping rules to cover quadlets in subdirectories #3299 (@cyqsimon)
 - Add syntax Typst #3300 (@cskeeters)
 - Map `.mill` files to Scala syntax for Mill build tool configuration files #3311 (@krikera)
-<<<<<<< HEAD
 - Add syntax highlighting for VHDL, see #3337 (@JerryImMouse)
-=======
 - Add syntax mapping for certbot certificate configuration #3338 (@cyqsimon)
->>>>>>> c18f5e05
 
 ## Themes
 
