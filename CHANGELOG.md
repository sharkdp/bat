--- conflicted
+++ resolved
@@ -10,11 +10,8 @@
 - Fix negative values of N not being parsed in <N:M> line ranges without `=` flag value separator, see #3442 (@lmmx)
 - Fix broken Docker syntax preventing use of custom assets, see #3476 (@keith-hall)
 - Fix decorations being applied unexpectedly when piping. Now only line numbers explicitly required on the command line should be applied in auto decorations mode for `cat` compatibility. See #3496 (@keith-hall)
-<<<<<<< HEAD
 - Fix diagnostics attempting to find the version of an executable named builtin when builtin pager is used. See #3498 (@keith-hall)
-=======
 - `--help` now correctly reads the config file for theme information etc. See #3507 (@keith-hall)
->>>>>>> 6dfe4716
 
 ## Other
 - Improve README documentation on pager options passed to less, see #3443 (@injust)
