# unreleased

## Features

## Bugfixes

- Fix `BAT_THEME_DARK` and `BAT_THEME_LIGHT` being ignored, see issue #3171 and PR #3168 (@bash)
- Prevent `--list-themes` from outputting default theme info to stdout when it is piped, see #3189 (@einfachIrgendwer0815)
- Rename some submodules to fix Dependabot submodule updates, see issue #3198 and PR #3201 (@victor-gp)

## Other

- Work around build failures when building `bat` from vendored sources #3179 (@dtolnay)

## Syntaxes

- Add syntax mapping for `paru` configuration files #3182 (@cyqsimon)
- Add support for [Idris 2 programming language](https://www.idris-lang.org/) #3150 (@buzden)
- Add syntax mapping for `nix`'s '`flake.lock` lockfiles #3196 (@odilf)
<<<<<<< HEAD
- Improve (Sys)log error highlighting, see #3205 (@keith-hall)
=======
- Improvements to CSV/TSV highlighting, with autodetection of delimiter and support for TSV files, see #3186 (@keith-hall)
>>>>>>> 547bc381

## Themes

## `bat` as a library

# v0.25.0

## Features

- Set terminal title to file names when Paging is not Paging::Never #2807 (@Oliver-Looney)
- `bat --squeeze-blank`/`bat -s` will now squeeze consecutive empty lines, see #1441 (@eth-p) and #2665 (@einfachIrgendwer0815)
- `bat --squeeze-limit` to set the maximum number of empty consecutive when using `--squeeze-blank`, see #1441 (@eth-p) and #2665 (@einfachIrgendwer0815)
- `PrettyPrinter::squeeze_empty_lines` to support line squeezing for bat as a library, see #1441 (@eth-p) and #2665 (@einfachIrgendwer0815)
- Syntax highlighting for JavaScript files that start with `#!/usr/bin/env bun` #2913 (@sharunkumar)
- `bat --strip-ansi={never,always,auto}` to remove ANSI escape sequences from bat's input, see #2999 (@eth-p)
- Add or remove individual style components without replacing all styles #2929 (@eth-p)
- Automatically choose theme based on the terminal's color scheme, see #2896 (@bash)
- Add option `--binary=as-text` for printing binary content, see issue #2974 and PR #2976 (@einfachIrgendwer0815)
- Make shell completions available via `--completion <shell>`, see issue #2057 and PR #3126 (@einfachIrgendwer0815)
- Syntax highlighting for puppet code blocks within Markdown files, see #3152 (@liliwilson)

## Bugfixes

- Fix long file name wrapping in header, see #2835 (@FilipRazek)
- Fix `NO_COLOR` support, see #2767 (@acuteenvy)
- Fix handling of inputs with OSC ANSI escape sequences, see #2541 and #2544 (@eth-p)
- Fix handling of inputs with combined ANSI color and attribute sequences, see #2185 and #2856 (@eth-p)
- Fix panel width when line 10000 wraps, see #2854 (@eth-p)
- Fix compile issue of `time` dependency caused by standard library regression #3045 (@cyqsimon)
- Fix override behavior of --plain and --paging, see issue #2731 and PR #3108 (@einfachIrgendwer0815)
- Fix bugs in `$LESSOPEN` support, see #2805 (@Anomalocaridid)

## Other

- Upgrade to Rust 2021 edition #2748 (@cyqsimon)
- Refactor and cleanup build script #2756 (@cyqsimon)
- Checks changelog has been written to for PRs in CI #2766 (@cyqsimon)
  - Use GitHub API to get correct PR submitter #2791 (@cyqsimon)
- Minor benchmark script improvements #2768 (@cyqsimon)
- Update Arch Linux package URL in README files #2779 (@brunobell)
- Update and improve `zsh` completion, see #2772 (@okapia)
- More extensible syntax mapping mechanism #2755 (@cyqsimon)
- Use proper Architecture for Debian packages built for musl, see #2811 (@Enselic)
- Pull in fix for unsafe-libyaml security advisory, see #2812 (@dtolnay)
- Update git-version dependency to use Syn v2, see #2816 (@dtolnay)
- Update git2 dependency to v0.18.2, see #2852 (@eth-p)
- Improve performance when color output disabled, see #2397 and #2857 (@eth-p)
- Relax syntax mapping rule restrictions to allow brace expansion #2865 (@cyqsimon)
- Apply clippy fixes #2864 (@cyqsimon)
- Faster startup by offloading glob matcher building to a worker thread #2868 (@cyqsimon)
- Display which theme is the default one in basic output (no colors), see #2937 (@sblondon)
- Display which theme is the default one in colored output, see #2838 (@sblondon)
- Add aarch64-apple-darwin ("Apple Silicon") binary tarballs to releases, see #2967 (@someposer)
- Update the Lisp syntax, see #2970 (@ccqpein)
- Use bat's ANSI iterator during tab expansion, see #2998 (@eth-p)
- Support 'statically linked binary' for aarch64 in 'Release' page, see #2992 (@tzq0301)
- Update options in shell completions and the man page of `bat`, see #2995 (@akinomyoga)
- Update nix dev-dependency to v0.29.0, see #3112 (@decathorpe)
- Bump MSRV to [1.74](https://blog.rust-lang.org/2023/11/16/Rust-1.74.0.html), see #3154 (@keith-hall)
- Update clircle dependency to remove winapi transitive dependency, see #3113 (@niklasmohrin)

## Syntaxes

- `cmd-help`: scope subcommands followed by other terms, and other misc improvements, see #2819 (@victor-gp)
- Upgrade JQ syntax, see #2820 (@dependabot[bot])
- Add syntax mapping for quadman quadlets #2866 (@cyqsimon)
- Map containers .conf files to TOML syntax #2867 (@cyqsimon)
- Associate `.xsh` files with `xonsh` syntax that is Python, see #2840 (@anki-code)
- Associate JSON with Comments `.jsonc` with `json` syntax, see #2795 (@mxaddict)
- Associate JSON-LD `.jsonld` files with `json` syntax, see #3037 (@vorburger)
- Associate `.textproto` files with `ProtoBuf` syntax, see #3038 (@vorburger)
- Associate GeoJSON `.geojson` files with `json` syntax, see #3084 (@mvaaltola)
- Associate `.aws/{config,credentials}`, see #2795 (@mxaddict)
- Associate Wireguard config `/etc/wireguard/*.conf`, see #2874 (@cyqsimon)
- Add support for [CFML](https://www.adobe.com/products/coldfusion-family.html), see #3031 (@brenton-at-pieces)
- Map `*.mkd` files to `Markdown` syntax, see issue #3060 and PR #3061 (@einfachIrgendwer0815)
- Add syntax mapping for CITATION.cff, see #3103 (@Ugzuzg)
- Add syntax mapping for kubernetes config files #3049 (@cyqsimon)
- Adds support for pipe delimiter for CSV #3115 (@pratik-m)
- Add syntax mapping for `/etc/pacman.conf` #2961 (@cyqsimon)
- Associate `uv.lock` with `TOML` syntax, see #3132 (@fepegar)

## Themes

- Patched/improved themes for better Manpage syntax highlighting support, see #2994 (@keith-hall).

## `bat` as a library

- Changes to `syntax_mapping::SyntaxMapping` #2755 (@cyqsimon)
  - `SyntaxMapping::get_syntax_for` is now correctly public
  - [BREAKING] `SyntaxMapping::{empty,builtin}` are removed; use `SyntaxMapping::new` instead
  - [BREAKING] `SyntaxMapping::mappings` is replaced by `SyntaxMapping::{builtin,custom,all}_mappings`
- Make `Controller::run_with_error_handler`'s error handler `FnMut`, see #2831 (@rhysd)
- Improve compile time by 20%, see #2815 (@dtolnay)
- Add `theme::theme` for choosing an appropriate theme based on the
  terminal's color scheme, see #2896 (@bash)
  - [BREAKING] Remove `HighlightingAssets::default_theme`. Use `theme::default_theme` instead.
- Add `PrettyPrinter::print_with_writer` for custom output destinations, see #3070 (@kojix2)

# v0.24.0

## Features

- Add environment variable `BAT_PAGING`, see #2629 (@einfachIrgendwer0815)
- Add opt-in (`--features lessopen`) support for `LESSOPEN` and `LESSCLOSE`. See #1597, #1739, #2444, #2602, and #2662 (@Anomalocaridid)

## Bugfixes

- Fix `more` not being found on Windows when provided via `BAT_PAGER`, see #2570, #2580, and #2651 (@mataha)
- Switched default behavior of `--map-syntax` to be case insensitive #2520
- Updated version of `serde_yaml` to `0.9`. See #2627 (@Raghav-Bell)
- Fix arithmetic overflow in `LineRange::from` and `LineRange::parse_range`, see #2674, #2698 (@skoriop)
- Fix paging not happening when stdout is interactive but stdin is not, see #2574 (@Nigecat)
- Make `-pp` override `--paging` and vice versa when passed as a later argument, see #2660 (@J-Kappes)

## Other

- Output directory for generated assets (completion, manual) can be customized, see #2515 (@tranzystorek-io)
- Use the `is-terminal` crate instead of `atty`, see #2530 (@nickelc)
- Add Winget Releaser workflow, see #2519 (@sitiom)
- Bump MSRV to 1.70, see #2651 (@mataha)

## Syntaxes

- Associate `os-release` with `bash` syntax, see #2587 (@cyqsimon)
- Associate `Containerfile` with `Dockerfile` syntax, see #2606 (@einfachIrgendwer0815)
- Replaced quotes with double quotes so fzf integration example script works on windows and linux. see #2095 (@johnmatthiggins)
- Associate `ksh` files with `bash` syntax, see #2633 (@johnmatthiggins)
- Associate `sarif` files with `JSON` syntax, see #2695 (@rhysd)
- Associate `ron` files with `rust` syntax, see #2427 (@YeungOnion)
- Add support for [WebGPU Shader Language](https://www.w3.org/TR/WGSL/), see #2692 (@rhysd)
- Add `.dpkg-new` and `.dpkg-tmp` to ignored suffixe, see #2595 (@scop)
- fix: Add syntax mapping `*.jsonl` => `json`, see #2539 (@WinterCore)
- Update `Julia` syntax, see #2553 (@dependabot)
- add `NSIS` support, see #2577 (@idleberg)
- Update `ssh-config`, see #2697 (@mrmeszaros)
- Add syntax mapping `*.debdiff` => `diff`, see #2947 (@jacg)

## `bat` as a library

- Add optional output_buffer arg to `Controller::run()` and `Controller::run_with_error_handler()`, see #2618 (@Piturnah)


# v0.23.0

## Features

- Implemented `-S` and `--chop-long-lines` flags as aliases for `--wrap=never`. See #2309 (@johnmatthiggins)
- Breaking change: Environment variables can now override config file settings (but command-line arguments still have the highest precedence), see #1152, #1281, and #2381 (@aaronkollasch)
- Implemented `--nonprintable-notation=caret` to support showing non-printable characters using caret notation. See #2429 (@einfachIrgendwer0815)

## Bugfixes

- Fix `bat cache --clear` not clearing the `--target` dir if specified. See #2393 (@miles170)

## Other

- Various bash completion improvements, see #2310 (@scop)
- Disable completion of `cache` subcommand, see #2399 (@cyqsimon)
- Signifigantly improve startup performance on macOS, see #2442 (@BlackHoleFox)
- Bump MSRV to 1.62, see #2496 (@Enselic)

## Syntaxes

- Added support for Ada, see #1300 and #2316 (@dkm)
- Added `todo.txt` syntax, see #2375 (@BANOnotIT)
- Improve Manpage.sublime-syntax. See #2364 (@Freed-Wu) and #2461 (@keith-hall)
- Added a new `requirements.txt` syntax, see #2361 (@Freed-Wu)
- Added a new VimHelp syntax, see #2366 (@Freed-Wu)
- Associate `pdm.lock` with `TOML` syntax, see #2410
- `Todo.txt`: Fix highlighting of contexts and projects at beginning of done.txt, see #2411
- `cmd-help`: overhaul scope names (colors) to improve theme support; misc syntax improvements. See #2419 (@victor-gp)
- Added support for Crontab, see #2509 (@keith-hall)

## Themes

## `bat` as a library

- `PrettyPrinter::header` correctly displays a header with the filename, see #2378 and #2406 (@cstyles)


# v0.22.1

## Bugfixes

- Bring back pre-processing of ANSI escape characters to so that some common `bat` use cases starts working again. See #2308 (@Enselic)

# v0.22.0

## Features

- Make the default macOS theme depend on Dark Mode. See #2197, #1746 (@Enselic)
- Support for separate system and user config files. See #668 (@patrickpichler)

## Bugfixes

- Prevent fork nightmare with `PAGER=batcat`. See #2235 (@johnmatthiggins)
- Make `--no-paging`/`-P` override `--paging=...` if passed as a later arg, see #2201 (@themkat)
- `--map-syntax` and `--ignored-suffix` now works together, see #2093 (@czzrr)
- Strips byte order mark from output when in non-loop-through mode. See #1922 (@dag-h)

## Other

- Relaxed glibc requirements on amd64, see #2106 and #2194 (@sharkdp)
- Improved fish completions. See #2275 (@zgracem)
- Stop pre-processing ANSI escape characters. Syntax highlighting on ANSI escaped input is not supported. See #2185 and #2189 (@Enselic)

## Syntaxes

- NSE (Nmap Scripting Engine) is mapped to Lua, see #2151 (@Cre3per)
- Correctly color `fstab` dump and pass fields, see #2246 (@yuvalmo)
- Update `Command Help` syntax, see #2255
- `Julia`: Fix syntax highlighting for function name starting with `struct`, see #2230
- Minor update to `LiveScript`, see #2291
- Associate `.mts` and `.cts` files with the `TypeScript` syntax. See #2236 (@kidonng)
- Fish history is mapped to YAML. See #2237 (@kidonng)

## `bat` as a library

- Make `bat::PrettyPrinter::syntaxes()` iterate over new `bat::Syntax` struct instead of `&syntect::parsing::SyntaxReference`. See #2222 (@Enselic)
- Clear highlights after printing, see #1919 and #1920 (@rhysd)


# v0.21.0

## Features

- Correctly render tab stops in `--show-all`, see #2038 (@Synthetica9)
- Add a `--style=default` option and make it the default. It is less verbose than `full`, see #2061 (@IsaacHorvath)
- Enable BusyBox `less` as pager, see #2162 (@nfisher1226)
- File extensions are now matched case-insensitively. See #1854, #2181 (@Enselic)

## Bugfixes

- Bump `regex` dependency from 1.5.4 to 1.5.5 to fix [CVE-2022-24713](https://blog.rust-lang.org/2022/03/08/cve-2022-24713.html), see #2145, #2139 (@Enselic)
- `bat` no longer crashes when encountering files that references missing syntaxes. See #915, #2181 (@Enselic)

## Performance

- Skip syntax highlighting on long lines (> 16384 chars) to help improve performance. See #2165 (@keith-hall)
- Vastly improve startup time by lazy-loading syntaxes via syntect 5.0.0. This makes bat display small files ~75% faster than before. See #951, #2181 (@Enselic)

## Other

- Include info about custom assets in `--diagnostics` if used. See #2107, #2144 (@Enselic)

## Syntaxes

- Mapped clang-format config file (.clang-format) to YAML syntax (@TruncatedDinosour)
- log syntax: improved handling of escape characters in double quoted strings. See #2123 (@keith-hall)
- Associate `/var/spool/mail/*` and `/var/mail/*` with the `Email` syntax. See #2156 (@cyqsimon)
- Added cmd-help syntax to scope --help messages. See #2148 (@victor-gp)
- Slightly adjust Zig syntax. See #2136 (@Enselic)
- Associate `.inf` files with the `INI` syntax. See #2190 (@Enselic)

## `bat` as a library

- Allow configuration of `show_nonprintable` with `PrettyPrinter`, see #2142
- The binary format of syntaxes.bin has been changed due to syntaxes now being lazy-loaded via syntect 5.0.0. See #2181 (@Enselic)
- Mark `bat::error::Error` enum as `#[non_exhaustive]` to allow adding new variants without future semver breakage. See #2181 (@Enselic)
- Change `Error::SyntectError(syntect::LoadingError)` to `Error::SyntectError(syntect::Error)`. See #2181 (@Enselic)
- Add `Error::SyntectLoadingError(syntect::LoadingError)` enum variant. See #2181 (@Enselic)


# v0.20.0

## Features

- New style component `header-filesize` to show size of the displayed file in the header. See #1988 (@mdibaiee)
- Use underline for line highlighting on ANSI, see #1730 (@mdibaiee)

## Bugfixes

- Fix bash completion on bash 3.x and bash-completion 1.x. See #2066 (@joshpencheon)

## Syntaxes

- `GraphQL`: Add support for interfaces implementing interfaces and consider ampersand an operator. See #2000
- Associate `_vimrc` and `_gvimrc` files with the `VimL` syntax. See #2002
- Associate `poetry.lock` files with the `TOML` syntax. See #2049
- Associate `.mesh`, `.task`, `.rgen`, `.rint`, `.rahit`, `.rchit`, `.rmiss`, and `.rcall` with the `GLSL` syntax. See #2050
- Added support for `JQ` syntax, see #2072
- Properly associate global git config files rooted in `$XDG_CONFIG_HOME/git/` or `$HOME/.config/git/`. See #2067 (@cyqsimon)

## `bat` as a library

- Exposed `get_syntax_set` and `get_theme` methods on `HighlightingAssets`. See #2030 (@dandavison)
- Added `HeaderFilename` and `HeaderFilesize` to `StyleComponent` enum, and mark it `#[non_exhaustive]`. See #1988 (@mdibaiee)


# v0.19.0

## Performance

- Reduce startup time in loop-through mode (e.g. when redirecting output) by 90%. See #1747 (@Enselic)
- Load themes lazily to make bat start 25% faster when disregarding syntax load time. See #1969 (@Enselic)
- Python syntax highlighting no longer suffers from abysmal performance in specific scenarios. See #1688 (@keith-hall)
- Fix for poor performance when ANSI escape sequences are piped to `bat`, see #1596 (@eth-p)
- Fix for incorrect handling of ANSI escape sequences when using `--wrap=never`, see #1596 (@eth-p)
- Load custom assets as fast as integrated assets, see #1753 (@Enselic)

## Features

- Support for `x:-delta` (minus) syntax in line ranges (e.g. `20:-10`). See  #1901 (@bojan88)
- Support for `--ignored-suffix` argument. See #1892 (@bojan88)
- `$BAT_CONFIG_DIR` is now a recognized environment variable. It has precedence over `$XDG_CONFIG_HOME`, see #1727 (@billrisher)
- Support for `x:+delta` syntax in line ranges (e.g. `20:+10`). See  #1810 (@bojan88)
- Add new `--acknowledgements` option that gives credit to theme and syntax definition authors. See #1971 (@Enselic)
- Include git hash in `bat -V` and `bat --version` output if present. See #1921 (@Enselic)

## Bugfixes

- First line not shown in diff context. See #1891 (@divagant-martian)
- Do not ignore syntaxes that handle file names with a `*.conf` extension. See #1703 (@cbolgiano)

## Other

- Add PowerShell completion, see #1826 (@rashil2000)
- Minimum supported Rust version (MSRV) bumped to 1.51, see #1994 (@mdibaiee)

## Syntaxes

- Groff, see #1685 (@scop)
- HTTP Requests and Responses, see #1748 (@keith-hall)
- LLVM, see #1777 (@ioncodes)
- Highlight for `vimrc` and `gvimrc` files, see #1763 (@SuperSandro2000)
- Syslog highlighting improvements, see #1793 (@scop)
- Added support for `slim` syntax, see #1693 (@mfinelli)
- Racket, see #1884 (@jubnzv)
- LiveScript, see #1915 (@Enselic)
- MediaWiki, see #1925 (@sorairolake)
- The `requirements.txt` syntax has been removed due to incompatible license requirements.
- Dart, new highlighter, see #1959 (@Ersikan)
- SCSS and Sass syntaxes updated, see #1766 (@Enselic)
- PowerShell syntax updated, see #1935 (@Enselic)
- TypeScript syntax updated, see #1834 (@Enselic)

## `bat` as a library

- Deprecate `HighlightingAssets::syntaxes()` and `HighlightingAssets::syntax_for_file_name()`. Use `HighlightingAssets::get_syntaxes()` and `HighlightingAssets::get_syntax_for_path()` instead. They return a `Result` which is needed for upcoming lazy-loading work to improve startup performance. They also return which `SyntaxSet` the returned `SyntaxReference` belongs to. See #1747, #1755, #1776, #1862 (@Enselic)
- Remove `HighlightingAssets::from_files` and `HighlightingAssets::save_to_cache`. Instead of calling the former and then the latter you now make a single call to `bat::assets::build`. See #1802, #1971 (@Enselic)
- Replace  the `error::Error(error::ErrorKind, _)` struct and enum with an `error::Error` enum. `Error(ErrorKind::UnknownSyntax, _)` becomes `Error::UnknownSyntax`, etc. Also remove the `error::ResultExt` trait. These changes stem from replacing `error-chain` with `thiserror`. See #1820 (@Enselic)
- Add new `MappingTarget` enum variant `MapExtensionToUnknown`. Refer to its documentation for more information. Also mark `MappingTarget` as `#[non_exhaustive]` since more enum variants might be added in the future. See #1703 (@cbolgiano), #2012 (@Enselic)


# v0.18.3

## Bugfixes

- Bump `git2` dependency to fix build with Rust 1.54, see #1761


# v0.18.2

## Features

- Ignore known backup/template filename suffixes when selecting the syntax, see #1687 (@scop)

## Bugfixes

- Fix for a security vulnerability on Windows. Prior to this release, `bat` would execute programs called `less`/`less.exe` from the current working directory (instead of the one from `PATH`) with priority. An attacker might be able to use this by placing a malicious program in a shared directory where the user would execute `bat`. `bat` users on Windows are advised to upgrade to this version. See #1724 and #1472 (@Ry0taK).

## Other

- Add bash completion, see #1678 (@scop)
- Fix Clippy lints, see #1661 (@mohamed-abdelnour)
- Add syntax highlighting test files, see #1213 and #1668 (@mohamed-abdelnour)

## Syntaxes

- Upgraded Julia syntax to fix a highlighting bug, see #1692
- Added support for `dash` syntax, see #1654 (@mohamed-abdelnour)
- Added support for `XAML` syntax, see #1590 and #1655 (@mohamed-abdelnour)
- Apply `DotENV` syntax also for `.env.default` and `.env.defaults` files, see #1669


# v0.18.1

## Bugfixes

- Mouse support and screen clearing broken for `less` versions with minor version number (581.2), see #1629 and #1639 (@aswild)

## Other

- `Input::ordinary_file` and `Input::with_name` now accept `Path` rather than `OsStr` see #1571 (@matklad)
- The `LESS` environment variable is now included in `bat --diagnostic`, see #1589 (@Enselic)
- Increased min. required Rust version to 1.45

## Syntaxes

- Improved the Syslog syntax highlighting, see #1606 (@keith-hall)
- Replaced "Advanced CSV" with a custom CSV syntax definition written especially for `bat`; see #1574 (@keith-hall)
- Added SystemVerilog file syntax, see #1580 (@SeanMcLoughlin)
- Added Solidity and Vyper syntax, see #1602 (@Ersikan)

## New themes

- Dark+ VS Code theme, see #1588 and #1598 (@PatriotRossii)



# v0.18.0

## Features

- Use a pager when `bat --list-languages` is called, see #1394 (@stku1985)

## Bugfixes

- If the last line doesn't end with a newline character, don't add it if `--style=plain`, see #1438 (@Enselic)
- Only print themes hint in interactive mode (`bat --list-themes`), see #1439 (@rsteube)
- Make ./tests/syntax-tests/regression_test.sh work on recent versions of macOS, see #1443 (@Enselic)
- VimL syntax highlighting fix, see #1450 (@esensar)
- Print an 'Invalid syntax theme settings' error message if a custom theme is broken, see #614 (@Enselic)
- If plain mode is set and wrap is not explicitly opted in, long lines will no be truncated, see #1426
- If `PAGER` (but not `BAT_PAGER` or `--pager`) is `more` or `most`, silently use `less` instead to ensure support for colors, see #1063 (@Enselic)
- If `PAGER` is `bat`, silently use `less` to prevent recursion. For `BAT_PAGER` or `--pager`, exit with error, see #1413 (@Enselic)
- Manpage highlighting fix, see #1511 (@keith-hall)
- `BAT_CONFIG_PATH` ignored by `bat` if non-existent, see #1550 (@sharkdp)

## Other

- Performance improvements, see #1421 (@LovecraftianHorror)
- Added a new `--diagnostic` option to collect information for bug reports, see #1459 (@sharkdp)
- Modified default theme colors to differentiate between a JSON key and a string value, see #1400 (@keith-hall)
- Upped min required Rust version to 1.42

## Syntaxes

- Added Zig syntax, see #1470 (@paulsmith)
- Added Lean syntax, see #1446 (@Julian)
- Added `.resource` extension for Robot Framework files, see #1386
- Added `gnuplot` syntax, see #1431 (@sharkdp)
- Highlight *.pac (Proxy auto-config) files as JavaScript, see #1515 (@sharkdp)

## New themes

- `ansi` replaces `ansi-dark` and `ansi-light`, see #1104 and #1412 (@mk12). **Breaking change:** users that were previously using one of the `ansi-*` themes should switch to `ansi`.
- The Gruvbox theme has been updated, see #1291 (@j0hnmeow). **Breaking change:** users that were previously using `gruvbox` or `gruvbox-white` should update and use `gruvbox-dark`/`gruvbox-light` instead.

## `bat` as a library

- The following `PrettyPrinter` methods have been removed (they were previously deprecated):
   - `input_stdin_with_name`
   - `input_from_bytes_with_name`
   - `input_from_reader_with_name`
   - `vcs_modification_markers` (if the `git` feature is not enabled)


# v0.17.1

## Bugfixes

- Running `bat` without arguments fails ("output file is also an input"), see #1396


# v0.17.0

## Features

- Added a new `--style` value, `rule`, which adds a simple horizontal ruled line between files, see #1276 (@tommilligan)
- Pass `-S` ("chop long lines") to `less` if `--wrap=never` is set in `bat`, see #1255 (@gahag)

## Bugfixes

- Detect infinite loop when input and output are the same, see #1193 and #1197 (@niklasmohrin)
- Throw an error when `bat` is being used as `pager`, see #1343 (@adrian-rivera)
- Bash syntax highlighting not selected for `*.ebuild` and `*.eclass` files, see #1292 (@sharkdp)
- Fix `zsh` completion when using `-p`, see #1320 (@xzfc)

## Other

- Add note to refer to see detailed help with `--help` (and vice versa with `-h`), see #1215 (@henil)
- Add a `Contributors` section to `README`, see #1348 (@adrian-rivera)

## Syntaxes

- Manpage syntax highlighting has been improved, see #1315 (@keith-hall)
- Add Svelte file syntax, see #1285 (@kjmph)

## New themes

- Coldark, see #1329 (@armandphilippot)


# v0.16.0

## Features

- Added support for the `NO_COLOR` environment variable, see #1021 and #1031 (@eth-p)
- Added `-P` short flag to disable paging, see #1075 and #1082 (@LordFlashmeow)
- Added `--force-colorization`/`-f` flag to provide an alias for forced color and decoration output, see #1141 (@alexanderkarlis)

## Bugfixes

- Fixed non-printable characters display for redirected output, see #1061 (@gsomix)
- Handle file extension conflicts in `--list-languages`, see #1076 and #1135 (@Kienyew)

## Other

- Switched to "·" (U+00B7) Middle Dot from "•" (U+2022) Bullet for non-printing spaces, see #1056 and #1100 (@LordFlashmeow)
- Added zsh shell completion script, see #1136 (@Kienyew)
- Improved `--help` text (@sharkdp)
- Added custom languages/themes sections to manpage (@eth-p)

## Syntaxes

- Update AsciiDoc syntax, see #1034 (@rxt1077)
- GLSL (@caioalonso)
- Add Nginx and Apache config file syntax, see #1137 (@kjmph, @niklasmohrin)
- Use `fstab` syntax for `crypttab` files, see #1073 (@sharkdp)
- Support syntax highlighting for files in `$XDG_CONFIG_HOME/git/`, see #1191 (@ahmedelgabri)

## New themes

- Gruvbox, see #1069 (@kyleondy)
- base16-256 for [base16-shell](https://github.com/chriskempson/base16-shell) users, see #1111 (@mk12)

## `bat` as a library

- Add APIs to provide `Input` descriptions with `InputDescription` (@eth-p)
- Add function to directly provide `Input`s to `PrettyPrinter` (@eth-p)
- **Breaking:** `Input::theme_preview_file` is no longer available. (@eth-p)

## Packaging

- Removed build dependency on `liquid` (@sharkdp).

# v0.15.4

## Bugfixes

- Added missing Solarized themes, see #1027
- Fixed highlighting bug in Haskell source files, see #1026

# v0.15.3

## Bugfixes

- Cannot run `bat` with relative paths, see #1022
- bat mishighlights Users that start with digits in SSH config, see #984

## New syntaxes

- SML, see #1005 (@kopecs)

## Other

- Some syntaxes and themes have been updated to the latest version

# v0.15.2

## Bugfixes

- Fix syntax detection for files called 'rails', see #1008
- Fix potential errors with syntax detection for symlinked files, see #1001
- `--map-syntax` doesn't work with names provided through `--file-name` (@eth-p)

## Other

- Add padding above headers when not using a grid, see #968 and #981 (@pt2121)
- bat now prints an error if an invalid syntax is specified via `-l` or `--map-syntax`, see #1004 (@eth-p)

## `bat` as a library

- `PrettyPrinter::vcs_modification_markers` has been marked deprecated when building without the `git` feature, see #997 and #1020 (@eth-p, @sharkdp)

## Packaging

- Compilation problems with `onig_sys` on various platforms have been resolved by upgrading to `syntect 4.2`, which includes a new `onig` version that allows to build `onig_sys` without the `bindgen` dependency. This removes the need for `libclang(-dev)` to be installed to compile `bat`. Package maintainers might want to remove `clang` as a build dependency. See #650 for more details.

# v0.15.1

## Bugfixes

- Fix highlighting of Markdown files, see #963 and #977
- Fix `base16` theme (was broken since in v0.14), see #972, #934 and #979 (@mk12).
  Users suffering from #865 ("no color for bat in ssh from a Windows client") can use the `ansi-dark` and `ansi-light` themes from now on.

## New syntaxes

- Fortran, see #957
- Email (@mariozaizar)
- QML, see #962 (@pylipp)

# v0.15.0

## Features

- Add a new `--diff`/`-d` option that can be used to only show lines surrounding
  Git changes, i.e. added, removed or modified lines. The amount of additional
  context can be controlled with `--diff-context=N`. See #23 and #940

## Bugfixes

- Error message printed in the middle of the output for another file, see #946
- Performance improvements when using custom caches (via `bat cache --build`): the `bat` startup time should now be twice as fast (@lzutao).

## Themes

- Updated version of the Solarized dark/light themes, see #941

## `bat` as a library

- There are a few changes in the "low level" API (the `Config` struct has changed and
  the error handler needs a new `&mut dyn Write` argument). The high-level API is not
  affected.

# v0.14.0

## Features

- Added a new `--file-name <name>…` option to overwrite the displayed filename(s)
  in the header. This is useful when piping input into `bat`. See #654 and #892 (@neuronull).
- Added a new `--generate-config-file` option to create an initial configuration file
  at the right place. See #870 (@jmick414)

## Bugfixes

- Performance problems with C# source code have been fixed, see #677 (@keith-hall)
- Performance problems with Makefiles have been fixed, see #750 (@keith-hall)
- Fix bug when highlighting Ruby files with unindented heredocs, see #914 (@keith-hall)
- A highlighting problem with Rust source code has been fixed, see #924 (@keith-hall)
- Windows: short files that do not require paging are displayed and then lost, see #887
- `--highlight-line` did not work correctly in combination with `--tabs=0` and `--wrap=never`,
  see #937

## Other

- When saving/reading user-provided syntaxes or themes, `bat` will now maintain a
  `metadata.yaml` file which includes information about the `bat` version which was
  used to create the cached files. When loading cached files, we now print an error
  if they have been created with an incompatible version. See #882
- Updated `liquid` dependency to 0.20, see #880 (@ignatenkobrain)

## `bat` as a library

- A completely new "high level" API has been added that is much more convenient
  to use. See the `examples` folder for the updated code. The older "low level"
  API is still available (basically everything that is not in the root `bat`
  module), but has been refactored quite a bit. It is recommended to only use
  the new "high level" API, if possible. This will be much easier to keep stable.
  Note that this should still be considered a "beta" release of `bat`-as-a-library.
  For more details and some screenshots of the example programs, see #936.
- Stripped out a lot of binary-only dependencies, see #895 and #899 (@dtolnay)

  This introduces a `features = ["application"]` which is enabled by default and pulls in
  everything required by `bat` the application. When depending on bat as a library, downstream
  `Cargo.toml` should disable this feature to cut out inapplicable heavy dependencies:
  ``` toml
  [dependencies]
  bat = { version = "0.14", default-features = false }
  ```
  Other optional functionality has also been put behind features: `paging` and `git` support.
- Allow using the library with older syntect, see #896 and #898 (@dtolnay)

## New syntaxes

- Rego, see #872 (@patrick-east)
- Stylo, see #917


# v0.13.0

## `bat` as a library

Beginning with this release, `bat` can be used as a library (#423).

This was a huge effort and I want to thank all people who made this possible: @DrSensor, @mitsuhiko, @mre, @eth-p!

- Initial attempt in #469 (@mitsuhiko)
- Second attempt, complete restructuring of the `bat` crate, see #679 (@DrSensor)
- Updates to example, public API, error handling, further refactoring: #693 #873 #875 (@sharkdp)

I want to stress that this is the very first release of the library. Things are very likely to change. A lot of things are still missing (including the documentation).

That being said, you can start using it! See the example programs in [`examples/`](https://github.com/sharkdp/bat/tree/master/examples).

You can see the API documentation here: https://docs.rs/bat/

## Features

- (**Breaking change**) Glob-based syntax mapping, see #877 and #592. With this change,
  users need to update their bat config files (`bat --config-file`), if they have any `--map-syntax` settings
  present.

  The option now works like this:
  ```bash
  --map-syntax <glob-pattern>:<syntax-name>
  ```

  For more information, see the `--help` text, the man page or the README.

  This new feature allows us to properly highlight files like:
  * `/etc/profile`
  * `~/.ssh/config`

- `--highlight-line` now accepts line ranges, see #809 (@lkalir)
- Proper wrapping support for output with wide Unicode characters, see #811 #787 and #815 (@Kogia-sima)
- A lot of updates to existing syntaxes via #644 (@benwaffle, @keith-hall)
- `BAT_CACHE_PATH` can be used to place cached `bat` assets in a non-standard path, see #829 (@neuronull)
- Support combination of multiple styles at the same time, see #857 (@aslpavel)

## Bugfixes

- Do not pass '--no-init' on newer less versions, see #749 and #786 (@sharkdp)
- 'bat cache' still takes precedence over existing files, see #666 (@sharkdp)
- `.sc` files should be treated as scala files, see #443 (@benwaffle)
- Allow underscores and dashes in page names, see #670 (@LunarLambda)
- Keep empty lines empty, see #601 (@mbarbar)
- Wrapping does not work when piping, see #758 (@fusillicode, @allevo, @gildo)
- Allow for non-unicode filenames, see #225 (@sharkdp)
- Empty file without header produces incomplete grid, see #798 (@eth-p)
- Files named `build` don't respect shebang lines, see #685 (@sharkdp)

## Other

- Parametrizable names for man page and shell completion files, see #659 #673 #656 (@eth-p)
- Enabled LTO, making `bat` about 10% faster, see #719 (@bolinfest, @sharkdp)
- Suggestions non how to configure `bat` for MacOS dark mode, see README (@jerguslejko)
- Extended ["Integration with other tools"](https://github.com/sharkdp/bat#integration-with-other-tools) section (@eth-p)
- Updated [instrutions on how to use `bat` as a `man`-pager](https://github.com/sharkdp/bat#man), see #652, see #667 (@sharkdp)
- Add section concerning file encodings, see #688 and #568 (@sharkdp)
- Updated sort order of command-line options in `--help` text and manpage, see #653 and #700 (@hrlmartins)
- Updates to the man page syntax, see #718 (@sharkdp)
- Japanese documentation updates, see #863 (@k-ta-yamada, @sorairolake and @wt-l00)
- Accept "default" as a theme, see #757 (@fvictorio)
- Updated Windows installation instructions, see #852 (@sorenbug)
- Updated man page, see #573 (@sharkdp)

## New syntaxes

- Jinja2, see #648 (@Martin819)
- SaltStack SLS, see #658 (@Martin819)
- `/etc/fstab`, see #696 (@flopp and @eth-p)
- `/etc/group` and `/etc/passwd`, see #698 (@argentite)
- `/proc/cpuinfo` and `/proc/meminfo`, see #593 (@sharkdp)
- Nim, see #542 (@sharkdp)
- Vue, see #826 (@chaaaaarlotte)
- CoffeScript, see #833 (@sharkdp)

## New themes

- Dracula, see #687 (@clarfon)
- Nord, see #760 (@crabique)
- Solarized light and dark, see #768 (@hakamadare)

## Packaging

- `bat` is now in the official Ubuntu and Debian repositories, see #323 and #705 (@MarcoFalke)
- `bat` can now be installed via MacPorts, see #675 (@bn3t)
- Install fish completions into 'vendor_completions.d', see #651 (@sharkdp)

## Thanks

- To @eth-p for joining me as a maintainer! I'm very grateful for all the work you put into
  managing and responding to issues, improving our deployment, adding PR/issue templates (#837) as
  well as fixing bugs and implementing new features.

# v0.12.1

## Bugfixes

- Fixes a bug for older Windows versions (*"The procedure entry point `CreateFile2` could not be located"*), see #643 (@rivy)

# v0.12.0

## Features

- Binary file content can now be viewed with `bat -A`, see #623, #640 (@pjsier and @sharkdp)
- `bat` can now be used as a man pager. Take a look at the README and #523 for more details.
- Add new style component to separate multiple `--line-range`s, see #570 (@eth-p)
- Added `-L` as an alias for `--list-languages`

## Bugfixes

- Output looks unbalanced when using '--style=grid,numbers' without 'header', see #571 (@eth-p)
- issues with filenames starting with "cache", see #584
- Can't build cache with new theme without creating cache dir, see #576 (@frm)
- `--terminal-width -10` is parsed incorrectly, see #611

## Other

- Added fish completions to DEB package, see #554

## New syntaxes

- Emacs Org mode, see #36 (@bricewge)
- `requirements.txt`
- DotENV `.env`
- SSH config syntax (`-l ssh_config`), see #582 (@issmirnov)
- `/etc/hosts`, see #583 (@issmirnov)
- GraphQL, see #625 (@dandavison)
- Verilog, see #616
- SCSS and Sass, see #637
- `strace` syntax, see #599

## Packaging

- `bat` is now in the official Gentoo repositories, see #588 (@toku-sa-n)
- `bat` is now in the official Alpine Linux repositories, see #586 (@5paceToast)
- `bat` is in the official Fedora repositories, see #610 (@ignatenkobrain)

# v0.11.0

## Features

- Three new special color themes are available: `ansi-light`, `ansi-dark` and `base16`. These
  are useful for people that often switch from dark to light themes in their terminal emulator
  or for people that want the colors to match their terminal theme colors. For more details,
  see #543 and #490 (@mk12, implementation idea by @trishume)
- Hand-written auto completion script for Fish shell, see #524 and #555 (@ev-dev and @eth-p)
- The `-p`/`--plain` option can now be used twice (typically `-pp`). The first `-p` switches the
  `--style` to "plain". The second `-p` disables the pager. See #560 and #552 (@eth-p)

## Bugfixes

- Do not replace arguments to `less` when using `--pager`, see #509
- Binary files will now be indicated by a warning in interactive mode, see #530 #466 #550 (@maxfilov)
- Empty files are (once again) printed with a single header line, see #504 and #566 (@reidwagner
  and @sharkdp)
- `--terminal-width=0` is now disallowed, see #559 (@eth-p)
- Accidental printing of files named `cache`, see #557

## Other

- New integration tests, see #500 and #502 (@reidwagner and @sharkdp)
- New ["Integration with other tools"](https://github.com/sharkdp/bat#integration-with-other-tools) section in the README.
- Migrated to Rust 2018 (@expobrain)

## New syntaxes

- F# syntax has been updated, see #531 (@stroborobo)
- Fish shell, see #548 (@sanga)

## Packaging

- `bat` is now available on Chocolatey, see #541 (@rasmuskriest)

# v0.10.0

## Features

- Added new `--highlight-line <N>` option, see #453, #346 and #175 (@tskinn and @sharkdp)

## Changes

- **Change the default configuration directory on macOS** to `~/.config/bat`, see #442 (@lavifb). If you are on macOS, you need to copy your configuration directory from the previous place (`~/Library/Preferences/bat`) to the new place (`~/.config/bat`).
- Completely disabled the generation of shell completion files, see #372
- Properly set arguments to `less` if `PAGER` environment variable contains something like `less -F` (which is missing the `-R` option), see #430 (@majecty)
- Report the name of missing files, see #444 (@ufuji1984)
- Don't start pager if file doesn't exist, see #387
- Rename `bat cache --init` to `bat cache --build`, see #498
- Move the `--config-dir` and `--cache-dir` options from `bat cache` to `bat` and hide them from the help text.

## Bugfixes

- Blank line at the end of output when using `--style=plain`, see #379
- EOF must be sent twice on stdin if no other input is sent, see #477 (@reidwagner)

## New syntaxes

- Twig (@ahmedelgabri)
- `.desktop` files (@jleclanche)
- AsciiDoc (@markusthoemmes)
- Assembly (x86_64 and ARM)
- Log files (@caos21)
- Protobuf and ProtobufText (@caos21)
- Terraform (@caos21)
- Jsonnet (@hfm)
- Varlink (@haraldh)

## Other

- Added Japanese version of README (@sh-tech and @object1037)
- Code improvements (@barskern)

# v0.9.0

## Features

- A new `-A`/`--show-all` option has been added to show and highlight non-printable characters (in analogy to GNU `cat`s option):

  ![](https://camo.githubusercontent.com/c3e769482ef3184f6be6adaa34bdc8d19c378254/68747470733a2f2f692e696d6775722e636f6d2f324b54486859542e706e67)

  see #395 and #381 for more details.

- Added `--pager` option (to configure the pager from the configuration file), see #362 (@majecty)

- Added `BAT_CONFIG_PATH` environment variable to set a non-default path for `bat`s configuration file, see #375 (@deg4uss3r)

- Allow for multiple occurrences of `--style` to allow for the configuration
  of styles from the config file, see #367 (@sindreij)

- Allow for multiple `--line-range` arguments, see #23

- The `--terminal-width` option can now also accept offsets, see #376

## Changes

- Use of italics is now *disabled by default* (see #389 for details). They can be
  re-enabled by adding `--italic-text=always` to your configuration file.

- The default tab-width has been set to 4.

- Added new "Sublime Snazzy" theme.

- Shell completions are currently *not* shipped anymore, see #372 for details.

## Bugfixes

- Avoid endless recursion when `PAGER="bat"`, see #383 (@rodorgas)

## Other

- `bat` is now available on openSUSE, see #405 (@dmarcoux)

- Added section about the new configuration file in the README (@deg4uss3r)

- Chinese translation of README (@chinanf-boy)

- Re-written tests for `--tabs` (@choznerol)

- Speed up integration tests, see #394

# v0.8.0

## Features

- Support for a configuration file with the following simple format:

  ```bash
  --tabs=4
  --theme="Sublime Snazzy"

  # A line-comment
  --map-syntax .ignore:.gitignore
  --map-syntax PKGBUILD:bash
  --map-syntax Podfile:ruby

  # Flags and options can also be on a single line:
  --wrap=never --paging=never
  ```

  The configuration file path can be accessed via `bat --config-file`. On Linux,
  it is stored in `~/.config/bat/config`.

- Support for the `BAT_OPTS` environment variable with the same format as specified
  above (in a single line). This takes precedence over the configuration file.

  See also #310.

- Support for custom syntax mappings via the `-m`/`--max-syntax` option.

  This allows users to (re)map certain file extensions or file names to an existing syntax:

  ``` bash
  bat --map-syntax .config:json ...
  ```

  The option can be use multiple times. Note that you can easily make these mappings permanent by using bats new configuration file.

  See #169

- Support pager command-line arguments in `PAGER` and `BAT_PAGER`, see #352 (@Foxboron)

- Add support for wildcards in Windows CMD, see #309 (@zxey)

- First-line syntax detection for all input types, see #205

- Encoding support for UTF-16LE and UTF-16BE, see #285

- New syntaxes: Robot framework (@sanga)

## Changes

- Binary files are now detected and not displayed when the output goes to an interactive terminal, see #205

## Bugfixes

- JavaDoc comments break syntax highlighting in .java files, see #81

- Bat Panics on Haskell Source Code, see #314

## Other

- Better `-h` and `--help` texts.

- Updated documentation on how to configure `bat`s pager

- Updated documentation for light backgrounds, see #328 (@russtaylor)

- Generate shell completions during build, see #115 (@davideGiovannini)

- A lot of new tests have been written

- `bat` is now available via [Termux](https://termux.com/), see #341 (@fornwall)

- `bat` is now available via [nix](https://nixos.org/nix), see #344 (@mgttlinger)

- `bat` is now available via [Docker](https://hub.docker.com/r/danlynn/bat/), see #331 (@danlynn)

# v0.7.1

## Features

- Use the `ansi_colours` package by @mina86 for better true-color approximation on 8 bit color terminals, see #319 and #202.

## Bugfixes

- Bat Panics on Haskell Source Code, see #314
- Disable wrapping when `--style=plain`/`-p` is used, see #289

## Other

- Added Ansible install instructions (@aeimer)
- Added section about Cygwin to the README (@eth-p)

# v0.7.0

## Features

- Tabs are now (optionally) expanded to spaces. This can be controlled with the new
  `--tabs` command-line option or the `BAT_TABS` environment variable. The
  new feature also closes two bugs #166 and #184. For more information, see #302 (@eth-p).

- Added support for the `BAT_STYLE` environment variable, see #208 (@ms2300)

- Added `OneHalf` theme for terminals with a light-gray background, see #256

- Added new syntaxes for CSV, JSX in JavaScript and TypeScript, Cabal, Dart,
  F#, PureScript, Swift, Crystal, PowerShell (Many Thanks to @tobenna and @mimadrid)

## Changes

- Query `git diff` only when needed, see #303 (@ShikChen)

- Disable wrapping when `--plain` is used, see #289 (@eth-p)

## Bugfixes

- Can read files named `cache`, see #275 (@BK1603)

- A lot of bugfixes for Windows, see #252, #264

- Detect `less` reliably and in a portable way, see #271 and #290 (@Aankhen)

- last decoration line is not formatted properly with `--wrap never`, see #299 (@Rogach)

- Do not show file header for directories, see #292

## Other

- Enabled a new `aarch64` build target, see #258 (@rachitchokshi)

- Provide Debian packages for `armhf`, see #280 (@rachitchokshi)

- Added README section about "`bat` on Windows" (@Aankhen)

- Windows installation via scoop (@meltinglava)

# v0.6.1

## Bugfixes

- Fixed panic when running `bat --list-languages | head`, see #232 (@mchlrhw)
- Respect `--color` settings for `--list-themes` and `--list-languages`, see #233
- Git modifications now work on Windows

## Other

- There will be auto-generated Windows releases, starting with this version (@anykao)

# v0.6.0

## Features

- The `--list-themes` option now shows a preview for each highlighting theme (@ms2300)
- Added `-p`/`--plain` as an alias for `--style=plain`, see #212 (@ms2300)
- Major refactorings, enabling some progress on #150. In non-interactive mode, `bat` will now copy input bytes 1:1.
- New languages: Elm, Kotlin, Puppet, TypeScript, see #215 #216 #217 #218
- New syntax highlighting theme: zenburn (@colindean)

## Changes

- New themes in `$BAT_CONFIG_DIR/themes` are now loaded *in addition* to
  the default themes (they may also override), see #172
- The `Default.tmTheme` symlink is not necessary anymore.

## Bugfixes

* Using `bat cache --init` leads to duplicated syntaxes, see #206

## Other

* Extended and cleaned-up `--help` text.
* Added initial version of a man page, see #52
* New README sections: *Development* and *Troubleshooting*, see #220

# v0.5.0

## Features

- Added `--line-range n:m` option to print a range of lines, see #159 (@tskinn)
- The syntax highlighting theme can now be controlled by the `BAT_THEME` environment variable, see [README](https://github.com/sharkdp/bat#highlighting-theme) and #177 (@mandx)
- The `PAGER` and `BAT_PAGER` environment variables can be used to control the pager that `bat` uses, see #158 and the [new README section](https://github.com/sharkdp/bat#using-a-different-pager)
- Added syntax highlighting for Nix, see #180
- Added syntax highlighting for AWK (Gert Hulselmans)

## Changes

- The customization of syntax sets and theme sets is now separated. Syntax definitions are now loaded *in addition* to the ones that are stored in the `bat` binary by default. Please refer to these new sections in the README: [Adding new syntaxes](https://github.com/sharkdp/bat#adding-new-syntaxes--language-definitions), [Adding new themes](https://github.com/sharkdp/bat#adding-new-themes), also see #172
- The color for the filename is now the default foreground color. The colors for the grid and the line numbers is now determined from the syntax highlighting theme, which now also works for light backgrounds, see #178.

## Bugfixes

- Escape Sequences get partially stripped, see #182 (@eth-p)
- Use separate Git repository for snapshot testing, see #165 and #161
- Markdown breaking on JavaScript, see #183

## Other

- Binaries for armv7 are now provided, see #196
- `bat` is now in the official [Arch package repositories](https://www.archlinux.org/packages/community/x86_64/bat/).
- Optimizations in the RGB => 8-bit conversion (@mina86)

# v0.4.1

(this is just a small bugfix release, see 0.4.0 for all features and changes)

## Bugfixes

- Fix problem with `cargo test` when `bat` is not checked out in a Git repository, see #161

# v0.4.0

## Features

* Support for line-wrapping, see #54 and #102 (@eth-p)
* New and updated `--style` parameter, see #74 and README (@pitkley)
* Added `--theme` and `--list-themes` options, see #89 (@rleungx)
* Added syntax highlighting for: Julia (@iamed2), Dockerfiles, VimL, CMake, INI, Less
* Added a few popular Sublime Text highlighting themes, see #133
* Support for bold, italic and underline font styles, see #96
* Support for 32bit systems is now available, see #84
* Added `-u` and `-n` options, see #134
* ANSI color support on Windows 10

## Changes

* The customization folder for own syntaxes has been renamed from `syntax` to `syntaxes`, see README.
* Changed Markdown syntax to the default Sublime Text syntax, see #157
* Sorted language listing (@rleungx)
* Command line arguments like `--theme` or `--color` can now override themselves.
* Improved `--help` text.

## Bugfixes

- Fixed crash for (really) small terminal sizes, see #117 (@eth-p)
- Syntax detection for `.bashrc`, `CMakeLists.txt` etc., see #100
- Properly handle lines with invalid UTF-8, see #7 (@BrainMaestro)
- Better error handling, see #17 (@rleungx and @sharkdp)
- Proper handling of UTF-8 characters in `less`, see #98 (@ghuls)
- Build fix on nightly, see #148 (@tathanhdinh)

## Other

- [Comparison with alternative projects](https://github.com/sharkdp/bat/blob/master/doc/alternatives.md).
- New "bat" logo in the README, see #119 (@jraulhernandezi)
- Output test cases (@BrainMaestro)
- Lots of great refactoring work (@BrainMaestro)

# v0.3.0

## Features

* Automatic paging by integrating with `less`, see #29 (@BrainMaestro)
* Added support for reading from standard input, see #2
* Added support for writing to non-interactive terminals (pipes, files, ..); new
  `--color=auto/always/never` option, see #26 (@BrainMaestro)
* Added `--list-languages` option to print all available syntaxes, see #69 (@connorkuehl)
* New option to specify the syntax via `-l`/`--language`, see #19 (@BrainMaestro)
* New option to control the output style (`--style`), see #5 (@nakulcg)
* Added syntax highlighting support for TOML files, see #37

## Changes

* The `init-cache` sub-command has been removed. The cache can now be controlled via
  `bat cache`. See `bat cache -h` for all available commands.

## Bug fixes

* Get git repository from file path instead of current directory, see #22 (@nakulcg)
* Process substitution can now be used with bat (`bat <(echo a) <(echo b)`), see #80

## Thanks

I'd like to say a big THANK YOU to all contributors and everyone that has given us
some form of feedback.

Special thanks go to @BrainMaestro for his huge support with new features, bug reports
and code reviews!

# v0.2.3

- Added a new statically linked version of bat (`..-musl-..`)

# v0.2.2

- Remove openssl dependency completely, see #30.

# v0.2.1

- Added Elixir syntax, see #25.
- Use libcurl-openssl instead of libcurl-gnutls, see #30.

# v0.2.0

- Support for custom syntaxes, add 'Markdown extended' theme
- Bugfix: Git modifications not shown from child folder

# v0.1.0

Initial release<|MERGE_RESOLUTION|>--- conflicted
+++ resolved
@@ -17,11 +17,8 @@
 - Add syntax mapping for `paru` configuration files #3182 (@cyqsimon)
 - Add support for [Idris 2 programming language](https://www.idris-lang.org/) #3150 (@buzden)
 - Add syntax mapping for `nix`'s '`flake.lock` lockfiles #3196 (@odilf)
-<<<<<<< HEAD
+- Improvements to CSV/TSV highlighting, with autodetection of delimiter and support for TSV files, see #3186 (@keith-
 - Improve (Sys)log error highlighting, see #3205 (@keith-hall)
-=======
-- Improvements to CSV/TSV highlighting, with autodetection of delimiter and support for TSV files, see #3186 (@keith-hall)
->>>>>>> 547bc381
 
 ## Themes
 
