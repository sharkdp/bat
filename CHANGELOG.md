# unreleased

## Features

- Set terminal title to file names when Paging is not Paging::Never #2807 (@Oliver-Looney)
- `bat --squeeze-blank`/`bat -s` will now squeeze consecutive empty lines, see #1441 (@eth-p) and #2665 (@einfachIrgendwer0815)
- `bat --squeeze-limit` to set the maximum number of empty consecutive when using `--squeeze-blank`, see #1441 (@eth-p) and #2665 (@einfachIrgendwer0815)
- `PrettyPrinter::squeeze_empty_lines` to support line squeezing for bat as a library, see #1441 (@eth-p) and #2665 (@einfachIrgendwer0815)
- Syntax highlighting for JavaScript files that start with `#!/usr/bin/env bun` #2913 (@sharunkumar)
- `bat --strip-ansi={never,always,auto}` to remove ANSI escape sequences from bat's input, see #2999 (@eth-p)
- Add or remove individual style components without replacing all styles #2929 (@eth-p)
- Add option `--binary=as-text` for printing binary content, see issue #2974 and PR #2976 (@einfachIrgendwer0815)

## Bugfixes

- Fix long file name wrapping in header, see #2835 (@FilipRazek)
- Fix `NO_COLOR` support, see #2767 (@acuteenvy)
- Fix handling of inputs with OSC ANSI escape sequences, see #2541 and #2544 (@eth-p)
- Fix handling of inputs with combined ANSI color and attribute sequences, see #2185 and #2856 (@eth-p)
- Fix panel width when line 10000 wraps, see #2854 (@eth-p)
- Fix compile issue of `time` dependency caused by standard library regression #3045 (@cyqsimon)
- Fix override behavior of --plain and --paging, see issue #2731 and PR #3108 (@einfachIrgendwer0815)

## Other

- Upgrade to Rust 2021 edition #2748 (@cyqsimon)
- Refactor and cleanup build script #2756 (@cyqsimon)
- Checks changelog has been written to for PRs in CI #2766 (@cyqsimon)
  - Use GitHub API to get correct PR submitter #2791 (@cyqsimon)
- Minor benchmark script improvements #2768 (@cyqsimon)
- Update Arch Linux package URL in README files #2779 (@brunobell)
- Update and improve `zsh` completion, see #2772 (@okapia)
- More extensible syntax mapping mechanism #2755 (@cyqsimon)
- Use proper Architecture for Debian packages built for musl, see #2811 (@Enselic)
- Pull in fix for unsafe-libyaml security advisory, see #2812 (@dtolnay)
- Update git-version dependency to use Syn v2, see #2816 (@dtolnay)
- Update git2 dependency to v0.18.2, see #2852 (@eth-p)
- Improve performance when color output disabled, see #2397 and #2857 (@eth-p)
- Relax syntax mapping rule restrictions to allow brace expansion #2865 (@cyqsimon)
- Apply clippy fixes #2864 (@cyqsimon)
- Faster startup by offloading glob matcher building to a worker thread #2868 (@cyqsimon)
- Display which theme is the default one in basic output (no colors), see #2937 (@sblondon)
- Display which theme is the default one in colored output, see #2838 (@sblondon)
- Add aarch64-apple-darwin ("Apple Silicon") binary tarballs to releases, see #2967 (@someposer)
- Update the Lisp syntax, see #2970 (@ccqpein)
- Use bat's ANSI iterator during tab expansion, see #2998 (@eth-p)
- Support 'statically linked binary' for aarch64 in 'Release' page, see #2992 (@tzq0301)
- Update options in shell completions and the man page of `bat`, see #2995 (@akinomyoga)
- Update nix dev-dependency to v0.29.0, see #3112 (@decathorpe)

## Syntaxes

- `cmd-help`: scope subcommands followed by other terms, and other misc improvements, see #2819 (@victor-gp)
- Upgrade JQ syntax, see #2820 (@dependabot[bot])
- Add syntax mapping for quadman quadlets #2866 (@cyqsimon)
- Map containers .conf files to TOML syntax #2867 (@cyqsimon)
- Associate `.xsh` files with `xonsh` syntax that is Python, see #2840 (@anki-code)
- Associate JSON with Comments `.jsonc` with `json` syntax, see #2795 (@mxaddict)
- Associate JSON-LD `.jsonld` files with `json` syntax, see #3037 (@vorburger)
- Associate `.textproto` files with `ProtoBuf` syntax, see #3038 (@vorburger)
- Associate GeoJSON `.geojson` files with `json` syntax, see #3084 (@mvaaltola)
- Associate `.aws/{config,credentials}`, see #2795 (@mxaddict)
- Associate Wireguard config `/etc/wireguard/*.conf`, see #2874 (@cyqsimon)
- Add support for [CFML](https://www.adobe.com/products/coldfusion-family.html), see #3031 (@brenton-at-pieces)
- Map `*.mkd` files to `Markdown` syntax, see issue #3060 and PR #3061 (@einfachIrgendwer0815)
<<<<<<< HEAD
- Add syntax mapping for `/etc/pacman.conf` #2961 (@cyqsimon)
=======
- Add syntax mapping for kubernetes config files #3049 (@cyqsimon)
>>>>>>> ce7a3d9f

## Themes

## `bat` as a library

- Changes to `syntax_mapping::SyntaxMapping` #2755 (@cyqsimon)
  - `SyntaxMapping::get_syntax_for` is now correctly public
  - [BREAKING] `SyntaxMapping::{empty,builtin}` are removed; use `SyntaxMapping::new` instead
  - [BREAKING] `SyntaxMapping::mappings` is replaced by `SyntaxMapping::{builtin,custom,all}_mappings`
- Make `Controller::run_with_error_handler`'s error handler `FnMut`, see #2831 (@rhysd)
- Improve compile time by 20%, see #2815 (@dtolnay)

# v0.24.0

## Features

- Add environment variable `BAT_PAGING`, see #2629 (@einfachIrgendwer0815)
- Add opt-in (`--features lessopen`) support for `LESSOPEN` and `LESSCLOSE`. See #1597, #1739, #2444, #2602, and #2662 (@Anomalocaridid)

## Bugfixes

- Fix `more` not being found on Windows when provided via `BAT_PAGER`, see #2570, #2580, and #2651 (@mataha)
- Switched default behavior of `--map-syntax` to be case insensitive #2520
- Updated version of `serde_yaml` to `0.9`. See #2627 (@Raghav-Bell)
- Fix arithmetic overflow in `LineRange::from` and `LineRange::parse_range`, see #2674, #2698 (@skoriop)
- Fix paging not happening when stdout is interactive but stdin is not, see #2574 (@Nigecat)
- Make `-pp` override `--paging` and vice versa when passed as a later argument, see #2660 (@J-Kappes)

## Other

- Output directory for generated assets (completion, manual) can be customized, see #2515 (@tranzystorek-io)
- Use the `is-terminal` crate instead of `atty`, see #2530 (@nickelc)
- Add Winget Releaser workflow, see #2519 (@sitiom)
- Bump MSRV to 1.70, see #2651 (@mataha)

## Syntaxes

- Associate `os-release` with `bash` syntax, see #2587 (@cyqsimon)
- Associate `Containerfile` with `Dockerfile` syntax, see #2606 (@einfachIrgendwer0815)
- Replaced quotes with double quotes so fzf integration example script works on windows and linux. see #2095 (@johnmatthiggins)
- Associate `ksh` files with `bash` syntax, see #2633 (@johnmatthiggins)
- Associate `sarif` files with `JSON` syntax, see #2695 (@rhysd)
- Associate `ron` files with `rust` syntax, see #2427 (@YeungOnion)
- Add support for [WebGPU Shader Language](https://www.w3.org/TR/WGSL/), see #2692 (@rhysd)
- Add `.dpkg-new` and `.dpkg-tmp` to ignored suffixe, see #2595 (@scop)
- fix: Add syntax mapping `*.jsonl` => `json`, see #2539 (@WinterCore)
- Update `Julia` syntax, see #2553 (@dependabot)
- add `NSIS` support, see #2577 (@idleberg)
- Update `ssh-config`, see #2697 (@mrmeszaros)

## `bat` as a library

- Add optional output_buffer arg to `Controller::run()` and `Controller::run_with_error_handler()`, see #2618 (@Piturnah)


# v0.23.0

## Features

- Implemented `-S` and `--chop-long-lines` flags as aliases for `--wrap=never`. See #2309 (@johnmatthiggins)
- Breaking change: Environment variables can now override config file settings (but command-line arguments still have the highest precedence), see #1152, #1281, and #2381 (@aaronkollasch)
- Implemented `--nonprintable-notation=caret` to support showing non-printable characters using caret notation. See #2429 (@einfachIrgendwer0815)

## Bugfixes

- Fix `bat cache --clear` not clearing the `--target` dir if specified. See #2393 (@miles170)

## Other

- Various bash completion improvements, see #2310 (@scop)
- Disable completion of `cache` subcommand, see #2399 (@cyqsimon)
- Signifigantly improve startup performance on macOS, see #2442 (@BlackHoleFox)
- Bump MSRV to 1.62, see #2496 (@Enselic)

## Syntaxes

- Added support for Ada, see #1300 and #2316 (@dkm)
- Added `todo.txt` syntax, see #2375 (@BANOnotIT)
- Improve Manpage.sublime-syntax. See #2364 (@Freed-Wu) and #2461 (@keith-hall)
- Added a new `requirements.txt` syntax, see #2361 (@Freed-Wu)
- Added a new VimHelp syntax, see #2366 (@Freed-Wu)
- Associate `pdm.lock` with `TOML` syntax, see #2410
- `Todo.txt`: Fix highlighting of contexts and projects at beginning of done.txt, see #2411
- `cmd-help`: overhaul scope names (colors) to improve theme support; misc syntax improvements. See #2419 (@victor-gp)
- Added support for Crontab, see #2509 (@keith-hall)

## Themes

## `bat` as a library

- `PrettyPrinter::header` correctly displays a header with the filename, see #2378 and #2406 (@cstyles)


# v0.22.1

## Bugfixes

- Bring back pre-processing of ANSI escape characters to so that some common `bat` use cases starts working again. See #2308 (@Enselic)

# v0.22.0

## Features

- Make the default macOS theme depend on Dark Mode. See #2197, #1746 (@Enselic)
- Support for separate system and user config files. See #668 (@patrickpichler)

## Bugfixes

- Prevent fork nightmare with `PAGER=batcat`. See #2235 (@johnmatthiggins)
- Make `--no-paging`/`-P` override `--paging=...` if passed as a later arg, see #2201 (@themkat)
- `--map-syntax` and `--ignored-suffix` now works together, see #2093 (@czzrr)
- Strips byte order mark from output when in non-loop-through mode. See #1922 (@dag-h)

## Other

- Relaxed glibc requirements on amd64, see #2106 and #2194 (@sharkdp)
- Improved fish completions. See #2275 (@zgracem)
- Stop pre-processing ANSI escape characters. Syntax highlighting on ANSI escaped input is not supported. See #2185 and #2189 (@Enselic)

## Syntaxes

- NSE (Nmap Scripting Engine) is mapped to Lua, see #2151 (@Cre3per)
- Correctly color `fstab` dump and pass fields, see #2246 (@yuvalmo)
- Update `Command Help` syntax, see #2255
- `Julia`: Fix syntax highlighting for function name starting with `struct`, see #2230
- Minor update to `LiveScript`, see #2291
- Associate `.mts` and `.cts` files with the `TypeScript` syntax. See #2236 (@kidonng)
- Fish history is mapped to YAML. See #2237 (@kidonng)

## `bat` as a library

- Make `bat::PrettyPrinter::syntaxes()` iterate over new `bat::Syntax` struct instead of `&syntect::parsing::SyntaxReference`. See #2222 (@Enselic)
- Clear highlights after printing, see #1919 and #1920 (@rhysd)


# v0.21.0

## Features

- Correctly render tab stops in `--show-all`, see #2038 (@Synthetica9)
- Add a `--style=default` option and make it the default. It is less verbose than `full`, see #2061 (@IsaacHorvath)
- Enable BusyBox `less` as pager, see #2162 (@nfisher1226)
- File extensions are now matched case-insensitively. See #1854, #2181 (@Enselic)

## Bugfixes

- Bump `regex` dependency from 1.5.4 to 1.5.5 to fix [CVE-2022-24713](https://blog.rust-lang.org/2022/03/08/cve-2022-24713.html), see #2145, #2139 (@Enselic)
- `bat` no longer crashes when encountering files that references missing syntaxes. See #915, #2181 (@Enselic)

## Performance

- Skip syntax highlighting on long lines (> 16384 chars) to help improve performance. See #2165 (@keith-hall)
- Vastly improve startup time by lazy-loading syntaxes via syntect 5.0.0. This makes bat display small files ~75% faster than before. See #951, #2181 (@Enselic)

## Other

- Include info about custom assets in `--diagnostics` if used. See #2107, #2144 (@Enselic)

## Syntaxes

- Mapped clang-format config file (.clang-format) to YAML syntax (@TruncatedDinosour)
- log syntax: improved handling of escape characters in double quoted strings. See #2123 (@keith-hall)
- Associate `/var/spool/mail/*` and `/var/mail/*` with the `Email` syntax. See #2156 (@cyqsimon)
- Added cmd-help syntax to scope --help messages. See #2148 (@victor-gp)
- Slightly adjust Zig syntax. See #2136 (@Enselic)
- Associate `.inf` files with the `INI` syntax. See #2190 (@Enselic)

## `bat` as a library

- Allow configuration of `show_nonprintable` with `PrettyPrinter`, see #2142
- The binary format of syntaxes.bin has been changed due to syntaxes now being lazy-loaded via syntect 5.0.0. See #2181 (@Enselic)
- Mark `bat::error::Error` enum as `#[non_exhaustive]` to allow adding new variants without future semver breakage. See #2181 (@Enselic)
- Change `Error::SyntectError(syntect::LoadingError)` to `Error::SyntectError(syntect::Error)`. See #2181 (@Enselic)
- Add `Error::SyntectLoadingError(syntect::LoadingError)` enum variant. See #2181 (@Enselic)


# v0.20.0

## Features

- New style component `header-filesize` to show size of the displayed file in the header. See #1988 (@mdibaiee)
- Use underline for line highlighting on ANSI, see #1730 (@mdibaiee)

## Bugfixes

- Fix bash completion on bash 3.x and bash-completion 1.x. See #2066 (@joshpencheon)

## Syntaxes

- `GraphQL`: Add support for interfaces implementing interfaces and consider ampersand an operator. See #2000
- Associate `_vimrc` and `_gvimrc` files with the `VimL` syntax. See #2002
- Associate `poetry.lock` files with the `TOML` syntax. See #2049
- Associate `.mesh`, `.task`, `.rgen`, `.rint`, `.rahit`, `.rchit`, `.rmiss`, and `.rcall` with the `GLSL` syntax. See #2050
- Added support for `JQ` syntax, see #2072
- Properly associate global git config files rooted in `$XDG_CONFIG_HOME/git/` or `$HOME/.config/git/`. See #2067 (@cyqsimon)

## `bat` as a library

- Exposed `get_syntax_set` and `get_theme` methods on `HighlightingAssets`. See #2030 (@dandavison)
- Added `HeaderFilename` and `HeaderFilesize` to `StyleComponent` enum, and mark it `#[non_exhaustive]`. See #1988 (@mdibaiee)


# v0.19.0

## Performance

- Reduce startup time in loop-through mode (e.g. when redirecting output) by 90%. See #1747 (@Enselic)
- Load themes lazily to make bat start 25% faster when disregarding syntax load time. See #1969 (@Enselic)
- Python syntax highlighting no longer suffers from abysmal performance in specific scenarios. See #1688 (@keith-hall)
- Fix for poor performance when ANSI escape sequences are piped to `bat`, see #1596 (@eth-p)
- Fix for incorrect handling of ANSI escape sequences when using `--wrap=never`, see #1596 (@eth-p)
- Load custom assets as fast as integrated assets, see #1753 (@Enselic)

## Features

- Support for `x:-delta` (minus) syntax in line ranges (e.g. `20:-10`). See  #1901 (@bojan88)
- Support for `--ignored-suffix` argument. See #1892 (@bojan88)
- `$BAT_CONFIG_DIR` is now a recognized environment variable. It has precedence over `$XDG_CONFIG_HOME`, see #1727 (@billrisher)
- Support for `x:+delta` syntax in line ranges (e.g. `20:+10`). See  #1810 (@bojan88)
- Add new `--acknowledgements` option that gives credit to theme and syntax definition authors. See #1971 (@Enselic)
- Include git hash in `bat -V` and `bat --version` output if present. See #1921 (@Enselic)

## Bugfixes

- First line not shown in diff context. See #1891 (@divagant-martian)
- Do not ignore syntaxes that handle file names with a `*.conf` extension. See #1703 (@cbolgiano)

## Other

- Add PowerShell completion, see #1826 (@rashil2000)
- Minimum supported Rust version (MSRV) bumped to 1.51, see #1994 (@mdibaiee)

## Syntaxes

- Groff, see #1685 (@scop)
- HTTP Requests and Responses, see #1748 (@keith-hall)
- LLVM, see #1777 (@ioncodes)
- Highlight for `vimrc` and `gvimrc` files, see #1763 (@SuperSandro2000)
- Syslog highlighting improvements, see #1793 (@scop)
- Added support for `slim` syntax, see #1693 (@mfinelli)
- Racket, see #1884 (@jubnzv)
- LiveScript, see #1915 (@Enselic)
- MediaWiki, see #1925 (@sorairolake)
- The `requirements.txt` syntax has been removed due to incompatible license requirements.
- Dart, new highlighter, see #1959 (@Ersikan)
- SCSS and Sass syntaxes updated, see #1766 (@Enselic)
- PowerShell syntax updated, see #1935 (@Enselic)
- TypeScript syntax updated, see #1834 (@Enselic)

## `bat` as a library

- Deprecate `HighlightingAssets::syntaxes()` and `HighlightingAssets::syntax_for_file_name()`. Use `HighlightingAssets::get_syntaxes()` and `HighlightingAssets::get_syntax_for_path()` instead. They return a `Result` which is needed for upcoming lazy-loading work to improve startup performance. They also return which `SyntaxSet` the returned `SyntaxReference` belongs to. See #1747, #1755, #1776, #1862 (@Enselic)
- Remove `HighlightingAssets::from_files` and `HighlightingAssets::save_to_cache`. Instead of calling the former and then the latter you now make a single call to `bat::assets::build`. See #1802, #1971 (@Enselic)
- Replace  the `error::Error(error::ErrorKind, _)` struct and enum with an `error::Error` enum. `Error(ErrorKind::UnknownSyntax, _)` becomes `Error::UnknownSyntax`, etc. Also remove the `error::ResultExt` trait. These changes stem from replacing `error-chain` with `thiserror`. See #1820 (@Enselic)
- Add new `MappingTarget` enum variant `MapExtensionToUnknown`. Refer to its documentation for more information. Also mark `MappingTarget` as `#[non_exhaustive]` since more enum variants might be added in the future. See #1703 (@cbolgiano), #2012 (@Enselic)


# v0.18.3

## Bugfixes

- Bump `git2` dependency to fix build with Rust 1.54, see #1761


# v0.18.2

## Features

- Ignore known backup/template filename suffixes when selecting the syntax, see #1687 (@scop)

## Bugfixes

- Fix for a security vulnerability on Windows. Prior to this release, `bat` would execute programs called `less`/`less.exe` from the current working directory (instead of the one from `PATH`) with priority. An attacker might be able to use this by placing a malicious program in a shared directory where the user would execute `bat`. `bat` users on Windows are advised to upgrade to this version. See #1724 and #1472 (@Ry0taK).

## Other

- Add bash completion, see #1678 (@scop)
- Fix Clippy lints, see #1661 (@mohamed-abdelnour)
- Add syntax highlighting test files, see #1213 and #1668 (@mohamed-abdelnour)

## Syntaxes

- Upgraded Julia syntax to fix a highlighting bug, see #1692
- Added support for `dash` syntax, see #1654 (@mohamed-abdelnour)
- Added support for `XAML` syntax, see #1590 and #1655 (@mohamed-abdelnour)
- Apply `DotENV` syntax also for `.env.default` and `.env.defaults` files, see #1669


# v0.18.1

## Bugfixes

- Mouse support and screen clearing broken for `less` versions with minor version number (581.2), see #1629 and #1639 (@aswild)

## Other

- `Input::ordinary_file` and `Input::with_name` now accept `Path` rather than `OsStr` see #1571 (@matklad)
- The `LESS` environment variable is now included in `bat --diagnostic`, see #1589 (@Enselic)
- Increased min. required Rust version to 1.45

## Syntaxes

- Improved the Syslog syntax highlighting, see #1606 (@keith-hall)
- Replaced "Advanced CSV" with a custom CSV syntax definition written especially for `bat`; see #1574 (@keith-hall)
- Added SystemVerilog file syntax, see #1580 (@SeanMcLoughlin)
- Added Solidity and Vyper syntax, see #1602 (@Ersikan)

## New themes

- Dark+ VS Code theme, see #1588 and #1598 (@PatriotRossii)



# v0.18.0

## Features

- Use a pager when `bat --list-languages` is called, see #1394 (@stku1985)

## Bugfixes

- If the last line doesn't end with a newline character, don't add it if `--style=plain`, see #1438 (@Enselic)
- Only print themes hint in interactive mode (`bat --list-themes`), see #1439 (@rsteube)
- Make ./tests/syntax-tests/regression_test.sh work on recent versions of macOS, see #1443 (@Enselic)
- VimL syntax highlighting fix, see #1450 (@esensar)
- Print an 'Invalid syntax theme settings' error message if a custom theme is broken, see #614 (@Enselic)
- If plain mode is set and wrap is not explicitly opted in, long lines will no be truncated, see #1426
- If `PAGER` (but not `BAT_PAGER` or `--pager`) is `more` or `most`, silently use `less` instead to ensure support for colors, see #1063 (@Enselic)
- If `PAGER` is `bat`, silently use `less` to prevent recursion. For `BAT_PAGER` or `--pager`, exit with error, see #1413 (@Enselic)
- Manpage highlighting fix, see #1511 (@keith-hall)
- `BAT_CONFIG_PATH` ignored by `bat` if non-existent, see #1550 (@sharkdp)

## Other

- Performance improvements, see #1421 (@LovecraftianHorror)
- Added a new `--diagnostic` option to collect information for bug reports, see #1459 (@sharkdp)
- Modified default theme colors to differentiate between a JSON key and a string value, see #1400 (@keith-hall)
- Upped min required Rust version to 1.42

## Syntaxes

- Added Zig syntax, see #1470 (@paulsmith)
- Added Lean syntax, see #1446 (@Julian)
- Added `.resource` extension for Robot Framework files, see #1386
- Added `gnuplot` syntax, see #1431 (@sharkdp)
- Highlight *.pac (Proxy auto-config) files as JavaScript, see #1515 (@sharkdp)

## New themes

- `ansi` replaces `ansi-dark` and `ansi-light`, see #1104 and #1412 (@mk12). **Breaking change:** users that were previously using one of the `ansi-*` themes should switch to `ansi`.
- The Gruvbox theme has been updated, see #1291 (@j0hnmeow). **Breaking change:** users that were previously using `gruvbox` or `gruvbox-white` should update and use `gruvbox-dark`/`gruvbox-light` instead.

## `bat` as a library

- The following `PrettyPrinter` methods have been removed (they were previously deprecated):
   - `input_stdin_with_name`
   - `input_from_bytes_with_name`
   - `input_from_reader_with_name`
   - `vcs_modification_markers` (if the `git` feature is not enabled)


# v0.17.1

## Bugfixes

- Running `bat` without arguments fails ("output file is also an input"), see #1396


# v0.17.0

## Features

- Added a new `--style` value, `rule`, which adds a simple horizontal ruled line between files, see #1276 (@tommilligan)
- Pass `-S` ("chop long lines") to `less` if `--wrap=never` is set in `bat`, see #1255 (@gahag)

## Bugfixes

- Detect infinite loop when input and output are the same, see #1193 and #1197 (@niklasmohrin)
- Throw an error when `bat` is being used as `pager`, see #1343 (@adrian-rivera)
- Bash syntax highlighting not selected for `*.ebuild` and `*.eclass` files, see #1292 (@sharkdp)
- Fix `zsh` completion when using `-p`, see #1320 (@xzfc)

## Other

- Add note to refer to see detailed help with `--help` (and vice versa with `-h`), see #1215 (@henil)
- Add a `Contributors` section to `README`, see #1348 (@adrian-rivera)

## Syntaxes

- Manpage syntax highlighting has been improved, see #1315 (@keith-hall)
- Add Svelte file syntax, see #1285 (@kjmph)

## New themes

- Coldark, see #1329 (@armandphilippot)


# v0.16.0

## Features

- Added support for the `NO_COLOR` environment variable, see #1021 and #1031 (@eth-p)
- Added `-P` short flag to disable paging, see #1075 and #1082 (@LordFlashmeow)
- Added `--force-colorization`/`-f` flag to provide an alias for forced color and decoration output, see #1141 (@alexanderkarlis)

## Bugfixes

- Fixed non-printable characters display for redirected output, see #1061 (@gsomix)
- Handle file extension conflicts in `--list-languages`, see #1076 and #1135 (@Kienyew)

## Other

- Switched to "·" (U+00B7) Middle Dot from "•" (U+2022) Bullet for non-printing spaces, see #1056 and #1100 (@LordFlashmeow)
- Added zsh shell completion script, see #1136 (@Kienyew)
- Improved `--help` text (@sharkdp)
- Added custom languages/themes sections to manpage (@eth-p)

## Syntaxes

- Update AsciiDoc syntax, see #1034 (@rxt1077)
- GLSL (@caioalonso)
- Add Nginx and Apache config file syntax, see #1137 (@kjmph, @niklasmohrin)
- Use `fstab` syntax for `crypttab` files, see #1073 (@sharkdp)
- Support syntax highlighting for files in `$XDG_CONFIG_HOME/git/`, see #1191 (@ahmedelgabri)

## New themes

- Gruvbox, see #1069 (@kyleondy)
- base16-256 for [base16-shell](https://github.com/chriskempson/base16-shell) users, see #1111 (@mk12)

## `bat` as a library

- Add APIs to provide `Input` descriptions with `InputDescription` (@eth-p)
- Add function to directly provide `Input`s to `PrettyPrinter` (@eth-p)
- **Breaking:** `Input::theme_preview_file` is no longer available. (@eth-p)

## Packaging

- Removed build dependency on `liquid` (@sharkdp).

# v0.15.4

## Bugfixes

- Added missing Solarized themes, see #1027
- Fixed highlighting bug in Haskell source files, see #1026

# v0.15.3

## Bugfixes

- Cannot run `bat` with relative paths, see #1022
- bat mishighlights Users that start with digits in SSH config, see #984

## New syntaxes

- SML, see #1005 (@kopecs)

## Other

- Some syntaxes and themes have been updated to the latest version

# v0.15.2

## Bugfixes

- Fix syntax detection for files called 'rails', see #1008
- Fix potential errors with syntax detection for symlinked files, see #1001
- `--map-syntax` doesn't work with names provided through `--file-name` (@eth-p)

## Other

- Add padding above headers when not using a grid, see #968 and #981 (@pt2121)
- bat now prints an error if an invalid syntax is specified via `-l` or `--map-syntax`, see #1004 (@eth-p)

## `bat` as a library

- `PrettyPrinter::vcs_modification_markers` has been marked deprecated when building without the `git` feature, see #997 and #1020 (@eth-p, @sharkdp)

## Packaging

- Compilation problems with `onig_sys` on various platforms have been resolved by upgrading to `syntect 4.2`, which includes a new `onig` version that allows to build `onig_sys` without the `bindgen` dependency. This removes the need for `libclang(-dev)` to be installed to compile `bat`. Package maintainers might want to remove `clang` as a build dependency. See #650 for more details.

# v0.15.1

## Bugfixes

- Fix highlighting of Markdown files, see #963 and #977
- Fix `base16` theme (was broken since in v0.14), see #972, #934 and #979 (@mk12).
  Users suffering from #865 ("no color for bat in ssh from a Windows client") can use the `ansi-dark` and `ansi-light` themes from now on.

## New syntaxes

- Fortran, see #957
- Email (@mariozaizar)
- QML, see #962 (@pylipp)

# v0.15.0

## Features

- Add a new `--diff`/`-d` option that can be used to only show lines surrounding
  Git changes, i.e. added, removed or modified lines. The amount of additional
  context can be controlled with `--diff-context=N`. See #23 and #940

## Bugfixes

- Error message printed in the middle of the output for another file, see #946
- Performance improvements when using custom caches (via `bat cache --build`): the `bat` startup time should now be twice as fast (@lzutao).

## Themes

- Updated version of the Solarized dark/light themes, see #941

## `bat` as a library

- There are a few changes in the "low level" API (the `Config` struct has changed and
  the error handler needs a new `&mut dyn Write` argument). The high-level API is not
  affected.

# v0.14.0

## Features

- Added a new `--file-name <name>…` option to overwrite the displayed filename(s)
  in the header. This is useful when piping input into `bat`. See #654 and #892 (@neuronull).
- Added a new `--generate-config-file` option to create an initial configuration file
  at the right place. See #870 (@jmick414)

## Bugfixes

- Performance problems with C# source code have been fixed, see #677 (@keith-hall)
- Performance problems with Makefiles have been fixed, see #750 (@keith-hall)
- Fix bug when highlighting Ruby files with unindented heredocs, see #914 (@keith-hall)
- A highlighting problem with Rust source code has been fixed, see #924 (@keith-hall)
- Windows: short files that do not require paging are displayed and then lost, see #887
- `--highlight-line` did not work correctly in combination with `--tabs=0` and `--wrap=never`,
  see #937

## Other

- When saving/reading user-provided syntaxes or themes, `bat` will now maintain a
  `metadata.yaml` file which includes information about the `bat` version which was
  used to create the cached files. When loading cached files, we now print an error
  if they have been created with an incompatible version. See #882
- Updated `liquid` dependency to 0.20, see #880 (@ignatenkobrain)

## `bat` as a library

- A completely new "high level" API has been added that is much more convenient
  to use. See the `examples` folder for the updated code. The older "low level"
  API is still available (basically everything that is not in the root `bat`
  module), but has been refactored quite a bit. It is recommended to only use
  the new "high level" API, if possible. This will be much easier to keep stable.
  Note that this should still be considered a "beta" release of `bat`-as-a-library.
  For more details and some screenshots of the example programs, see #936.
- Stripped out a lot of binary-only dependencies, see #895 and #899 (@dtolnay)

  This introduces a `features = ["application"]` which is enabled by default and pulls in
  everything required by `bat` the application. When depending on bat as a library, downstream
  `Cargo.toml` should disable this feature to cut out inapplicable heavy dependencies:
  ``` toml
  [dependencies]
  bat = { version = "0.14", default-features = false }
  ```
  Other optional functionality has also been put behind features: `paging` and `git` support.
- Allow using the library with older syntect, see #896 and #898 (@dtolnay)

## New syntaxes

- Rego, see #872 (@patrick-east)
- Stylo, see #917


# v0.13.0

## `bat` as a library

Beginning with this release, `bat` can be used as a library (#423).

This was a huge effort and I want to thank all people who made this possible: @DrSensor, @mitsuhiko, @mre, @eth-p!

- Initial attempt in #469 (@mitsuhiko)
- Second attempt, complete restructuring of the `bat` crate, see #679 (@DrSensor)
- Updates to example, public API, error handling, further refactoring: #693 #873 #875 (@sharkdp)

I want to stress that this is the very first release of the library. Things are very likely to change. A lot of things are still missing (including the documentation).

That being said, you can start using it! See the example programs in [`examples/`](https://github.com/sharkdp/bat/tree/master/examples).

You can see the API documentation here: https://docs.rs/bat/

## Features

- (**Breaking change**) Glob-based syntax mapping, see #877 and #592. With this change,
  users need to update their bat config files (`bat --config-file`), if they have any `--map-syntax` settings
  present.

  The option now works like this:
  ```bash
  --map-syntax <glob-pattern>:<syntax-name>
  ```

  For more information, see the `--help` text, the man page or the README.

  This new feature allows us to properly highlight files like:
  * `/etc/profile`
  * `~/.ssh/config`

- `--highlight-line` now accepts line ranges, see #809 (@lkalir)
- Proper wrapping support for output with wide Unicode characters, see #811 #787 and #815 (@Kogia-sima)
- A lot of updates to existing syntaxes via #644 (@benwaffle, @keith-hall)
- `BAT_CACHE_PATH` can be used to place cached `bat` assets in a non-standard path, see #829 (@neuronull)
- Support combination of multiple styles at the same time, see #857 (@aslpavel)

## Bugfixes

- Do not pass '--no-init' on newer less versions, see #749 and #786 (@sharkdp)
- 'bat cache' still takes precedence over existing files, see #666 (@sharkdp)
- `.sc` files should be treated as scala files, see #443 (@benwaffle)
- Allow underscores and dashes in page names, see #670 (@LunarLambda)
- Keep empty lines empty, see #601 (@mbarbar)
- Wrapping does not work when piping, see #758 (@fusillicode, @allevo, @gildo)
- Allow for non-unicode filenames, see #225 (@sharkdp)
- Empty file without header produces incomplete grid, see #798 (@eth-p)
- Files named `build` don't respect shebang lines, see #685 (@sharkdp)

## Other

- Parametrizable names for man page and shell completion files, see #659 #673 #656 (@eth-p)
- Enabled LTO, making `bat` about 10% faster, see #719 (@bolinfest, @sharkdp)
- Suggestions non how to configure `bat` for MacOS dark mode, see README (@jerguslejko)
- Extended ["Integration with other tools"](https://github.com/sharkdp/bat#integration-with-other-tools) section (@eth-p)
- Updated [instrutions on how to use `bat` as a `man`-pager](https://github.com/sharkdp/bat#man), see #652, see #667 (@sharkdp)
- Add section concerning file encodings, see #688 and #568 (@sharkdp)
- Updated sort order of command-line options in `--help` text and manpage, see #653 and #700 (@hrlmartins)
- Updates to the man page syntax, see #718 (@sharkdp)
- Japanese documentation updates, see #863 (@k-ta-yamada, @sorairolake and @wt-l00)
- Accept "default" as a theme, see #757 (@fvictorio)
- Updated Windows installation instructions, see #852 (@sorenbug)
- Updated man page, see #573 (@sharkdp)

## New syntaxes

- Jinja2, see #648 (@Martin819)
- SaltStack SLS, see #658 (@Martin819)
- `/etc/fstab`, see #696 (@flopp and @eth-p)
- `/etc/group` and `/etc/passwd`, see #698 (@argentite)
- `/proc/cpuinfo` and `/proc/meminfo`, see #593 (@sharkdp)
- Nim, see #542 (@sharkdp)
- Vue, see #826 (@chaaaaarlotte)
- CoffeScript, see #833 (@sharkdp)

## New themes

- Dracula, see #687 (@clarfon)
- Nord, see #760 (@crabique)
- Solarized light and dark, see #768 (@hakamadare)

## Packaging

- `bat` is now in the official Ubuntu and Debian repositories, see #323 and #705 (@MarcoFalke)
- `bat` can now be installed via MacPorts, see #675 (@bn3t)
- Install fish completions into 'vendor_completions.d', see #651 (@sharkdp)

## Thanks

- To @eth-p for joining me as a maintainer! I'm very grateful for all the work you put into
  managing and responding to issues, improving our deployment, adding PR/issue templates (#837) as
  well as fixing bugs and implementing new features.

# v0.12.1

## Bugfixes

- Fixes a bug for older Windows versions (*"The procedure entry point `CreateFile2` could not be located"*), see #643 (@rivy)

# v0.12.0

## Features

- Binary file content can now be viewed with `bat -A`, see #623, #640 (@pjsier and @sharkdp)
- `bat` can now be used as a man pager. Take a look at the README and #523 for more details.
- Add new style component to separate multiple `--line-range`s, see #570 (@eth-p)
- Added `-L` as an alias for `--list-languages`

## Bugfixes

- Output looks unbalanced when using '--style=grid,numbers' without 'header', see #571 (@eth-p)
- issues with filenames starting with "cache", see #584
- Can't build cache with new theme without creating cache dir, see #576 (@frm)
- `--terminal-width -10` is parsed incorrectly, see #611

## Other

- Added fish completions to DEB package, see #554

## New syntaxes

- Emacs Org mode, see #36 (@bricewge)
- `requirements.txt`
- DotENV `.env`
- SSH config syntax (`-l ssh_config`), see #582 (@issmirnov)
- `/etc/hosts`, see #583 (@issmirnov)
- GraphQL, see #625 (@dandavison)
- Verilog, see #616
- SCSS and Sass, see #637
- `strace` syntax, see #599

## Packaging

- `bat` is now in the official Gentoo repositories, see #588 (@toku-sa-n)
- `bat` is now in the official Alpine Linux repositories, see #586 (@5paceToast)
- `bat` is in the official Fedora repositories, see #610 (@ignatenkobrain)

# v0.11.0

## Features

- Three new special color themes are available: `ansi-light`, `ansi-dark` and `base16`. These
  are useful for people that often switch from dark to light themes in their terminal emulator
  or for people that want the colors to match their terminal theme colors. For more details,
  see #543 and #490 (@mk12, implementation idea by @trishume)
- Hand-written auto completion script for Fish shell, see #524 and #555 (@ev-dev and @eth-p)
- The `-p`/`--plain` option can now be used twice (typically `-pp`). The first `-p` switches the
  `--style` to "plain". The second `-p` disables the pager. See #560 and #552 (@eth-p)

## Bugfixes

- Do not replace arguments to `less` when using `--pager`, see #509
- Binary files will now be indicated by a warning in interactive mode, see #530 #466 #550 (@maxfilov)
- Empty files are (once again) printed with a single header line, see #504 and #566 (@reidwagner
  and @sharkdp)
- `--terminal-width=0` is now disallowed, see #559 (@eth-p)
- Accidental printing of files named `cache`, see #557

## Other

- New integration tests, see #500 and #502 (@reidwagner and @sharkdp)
- New ["Integration with other tools"](https://github.com/sharkdp/bat#integration-with-other-tools) section in the README.
- Migrated to Rust 2018 (@expobrain)

## New syntaxes

- F# syntax has been updated, see #531 (@stroborobo)
- Fish shell, see #548 (@sanga)

## Packaging

- `bat` is now available on Chocolatey, see #541 (@rasmuskriest)

# v0.10.0

## Features

- Added new `--highlight-line <N>` option, see #453, #346 and #175 (@tskinn and @sharkdp)

## Changes

- **Change the default configuration directory on macOS** to `~/.config/bat`, see #442 (@lavifb). If you are on macOS, you need to copy your configuration directory from the previous place (`~/Library/Preferences/bat`) to the new place (`~/.config/bat`).
- Completely disabled the generation of shell completion files, see #372
- Properly set arguments to `less` if `PAGER` environment variable contains something like `less -F` (which is missing the `-R` option), see #430 (@majecty)
- Report the name of missing files, see #444 (@ufuji1984)
- Don't start pager if file doesn't exist, see #387
- Rename `bat cache --init` to `bat cache --build`, see #498
- Move the `--config-dir` and `--cache-dir` options from `bat cache` to `bat` and hide them from the help text.

## Bugfixes

- Blank line at the end of output when using `--style=plain`, see #379
- EOF must be sent twice on stdin if no other input is sent, see #477 (@reidwagner)

## New syntaxes

- Twig (@ahmedelgabri)
- `.desktop` files (@jleclanche)
- AsciiDoc (@markusthoemmes)
- Assembly (x86_64 and ARM)
- Log files (@caos21)
- Protobuf and ProtobufText (@caos21)
- Terraform (@caos21)
- Jsonnet (@hfm)
- Varlink (@haraldh)

## Other

- Added Japanese version of README (@sh-tech and @object1037)
- Code improvements (@barskern)

# v0.9.0

## Features

- A new `-A`/`--show-all` option has been added to show and highlight non-printable characters (in analogy to GNU `cat`s option):

  ![](https://camo.githubusercontent.com/c3e769482ef3184f6be6adaa34bdc8d19c378254/68747470733a2f2f692e696d6775722e636f6d2f324b54486859542e706e67)

  see #395 and #381 for more details.

- Added `--pager` option (to configure the pager from the configuration file), see #362 (@majecty)

- Added `BAT_CONFIG_PATH` environment variable to set a non-default path for `bat`s configuration file, see #375 (@deg4uss3r)

- Allow for multiple occurrences of `--style` to allow for the configuration
  of styles from the config file, see #367 (@sindreij)

- Allow for multiple `--line-range` arguments, see #23

- The `--terminal-width` option can now also accept offsets, see #376

## Changes

- Use of italics is now *disabled by default* (see #389 for details). They can be
  re-enabled by adding `--italic-text=always` to your configuration file.

- The default tab-width has been set to 4.

- Added new "Sublime Snazzy" theme.

- Shell completions are currently *not* shipped anymore, see #372 for details.

## Bugfixes

- Avoid endless recursion when `PAGER="bat"`, see #383 (@rodorgas)

## Other

- `bat` is now available on openSUSE, see #405 (@dmarcoux)

- Added section about the new configuration file in the README (@deg4uss3r)

- Chinese translation of README (@chinanf-boy)

- Re-written tests for `--tabs` (@choznerol)

- Speed up integration tests, see #394

# v0.8.0

## Features

- Support for a configuration file with the following simple format:

  ```bash
  --tabs=4
  --theme="Sublime Snazzy"

  # A line-comment
  --map-syntax .ignore:.gitignore
  --map-syntax PKGBUILD:bash
  --map-syntax Podfile:ruby

  # Flags and options can also be on a single line:
  --wrap=never --paging=never
  ```

  The configuration file path can be accessed via `bat --config-file`. On Linux,
  it is stored in `~/.config/bat/config`.

- Support for the `BAT_OPTS` environment variable with the same format as specified
  above (in a single line). This takes precedence over the configuration file.

  See also #310.

- Support for custom syntax mappings via the `-m`/`--max-syntax` option.

  This allows users to (re)map certain file extensions or file names to an existing syntax:

  ``` bash
  bat --map-syntax .config:json ...
  ```

  The option can be use multiple times. Note that you can easily make these mappings permanent by using bats new configuration file.

  See #169

- Support pager command-line arguments in `PAGER` and `BAT_PAGER`, see #352 (@Foxboron)

- Add support for wildcards in Windows CMD, see #309 (@zxey)

- First-line syntax detection for all input types, see #205

- Encoding support for UTF-16LE and UTF-16BE, see #285

- New syntaxes: Robot framework (@sanga)

## Changes

- Binary files are now detected and not displayed when the output goes to an interactive terminal, see #205

## Bugfixes

- JavaDoc comments break syntax highlighting in .java files, see #81

- Bat Panics on Haskell Source Code, see #314

## Other

- Better `-h` and `--help` texts.

- Updated documentation on how to configure `bat`s pager

- Updated documentation for light backgrounds, see #328 (@russtaylor)

- Generate shell completions during build, see #115 (@davideGiovannini)

- A lot of new tests have been written

- `bat` is now available via [Termux](https://termux.com/), see #341 (@fornwall)

- `bat` is now available via [nix](https://nixos.org/nix), see #344 (@mgttlinger)

- `bat` is now available via [Docker](https://hub.docker.com/r/danlynn/bat/), see #331 (@danlynn)

# v0.7.1

## Features

- Use the `ansi_colours` package by @mina86 for better true-color approximation on 8 bit color terminals, see #319 and #202.

## Bugfixes

- Bat Panics on Haskell Source Code, see #314
- Disable wrapping when `--style=plain`/`-p` is used, see #289

## Other

- Added Ansible install instructions (@aeimer)
- Added section about Cygwin to the README (@eth-p)

# v0.7.0

## Features

- Tabs are now (optionally) expanded to spaces. This can be controlled with the new
  `--tabs` command-line option or the `BAT_TABS` environment variable. The
  new feature also closes two bugs #166 and #184. For more information, see #302 (@eth-p).

- Added support for the `BAT_STYLE` environment variable, see #208 (@ms2300)

- Added `OneHalf` theme for terminals with a light-gray background, see #256

- Added new syntaxes for CSV, JSX in JavaScript and TypeScript, Cabal, Dart,
  F#, PureScript, Swift, Crystal, PowerShell (Many Thanks to @tobenna and @mimadrid)

## Changes

- Query `git diff` only when needed, see #303 (@ShikChen)

- Disable wrapping when `--plain` is used, see #289 (@eth-p)

## Bugfixes

- Can read files named `cache`, see #275 (@BK1603)

- A lot of bugfixes for Windows, see #252, #264

- Detect `less` reliably and in a portable way, see #271 and #290 (@Aankhen)

- last decoration line is not formatted properly with `--wrap never`, see #299 (@Rogach)

- Do not show file header for directories, see #292

## Other

- Enabled a new `aarch64` build target, see #258 (@rachitchokshi)

- Provide Debian packages for `armhf`, see #280 (@rachitchokshi)

- Added README section about "`bat` on Windows" (@Aankhen)

- Windows installation via scoop (@meltinglava)

# v0.6.1

## Bugfixes

- Fixed panic when running `bat --list-languages | head`, see #232 (@mchlrhw)
- Respect `--color` settings for `--list-themes` and `--list-languages`, see #233
- Git modifications now work on Windows

## Other

- There will be auto-generated Windows releases, starting with this version (@anykao)

# v0.6.0

## Features

- The `--list-themes` option now shows a preview for each highlighting theme (@ms2300)
- Added `-p`/`--plain` as an alias for `--style=plain`, see #212 (@ms2300)
- Major refactorings, enabling some progress on #150. In non-interactive mode, `bat` will now copy input bytes 1:1.
- New languages: Elm, Kotlin, Puppet, TypeScript, see #215 #216 #217 #218
- New syntax highlighting theme: zenburn (@colindean)

## Changes

- New themes in `$BAT_CONFIG_DIR/themes` are now loaded *in addition* to
  the default themes (they may also override), see #172
- The `Default.tmTheme` symlink is not necessary anymore.

## Bugfixes

* Using `bat cache --init` leads to duplicated syntaxes, see #206

## Other

* Extended and cleaned-up `--help` text.
* Added initial version of a man page, see #52
* New README sections: *Development* and *Troubleshooting*, see #220

# v0.5.0

## Features

- Added `--line-range n:m` option to print a range of lines, see #159 (@tskinn)
- The syntax highlighting theme can now be controlled by the `BAT_THEME` environment variable, see [README](https://github.com/sharkdp/bat#highlighting-theme) and #177 (@mandx)
- The `PAGER` and `BAT_PAGER` environment variables can be used to control the pager that `bat` uses, see #158 and the [new README section](https://github.com/sharkdp/bat#using-a-different-pager)
- Added syntax highlighting for Nix, see #180
- Added syntax highlighting for AWK (Gert Hulselmans)

## Changes

- The customization of syntax sets and theme sets is now separated. Syntax definitions are now loaded *in addition* to the ones that are stored in the `bat` binary by default. Please refer to these new sections in the README: [Adding new syntaxes](https://github.com/sharkdp/bat#adding-new-syntaxes--language-definitions), [Adding new themes](https://github.com/sharkdp/bat#adding-new-themes), also see #172
- The color for the filename is now the default foreground color. The colors for the grid and the line numbers is now determined from the syntax highlighting theme, which now also works for light backgrounds, see #178.

## Bugfixes

- Escape Sequences get partially stripped, see #182 (@eth-p)
- Use separate Git repository for snapshot testing, see #165 and #161
- Markdown breaking on JavaScript, see #183

## Other

- Binaries for armv7 are now provided, see #196
- `bat` is now in the official [Arch package repositories](https://www.archlinux.org/packages/community/x86_64/bat/).
- Optimizations in the RGB => 8-bit conversion (@mina86)

# v0.4.1

(this is just a small bugfix release, see 0.4.0 for all features and changes)

## Bugfixes

- Fix problem with `cargo test` when `bat` is not checked out in a Git repository, see #161

# v0.4.0

## Features

* Support for line-wrapping, see #54 and #102 (@eth-p)
* New and updated `--style` parameter, see #74 and README (@pitkley)
* Added `--theme` and `--list-themes` options, see #89 (@rleungx)
* Added syntax highlighting for: Julia (@iamed2), Dockerfiles, VimL, CMake, INI, Less
* Added a few popular Sublime Text highlighting themes, see #133
* Support for bold, italic and underline font styles, see #96
* Support for 32bit systems is now available, see #84
* Added `-u` and `-n` options, see #134
* ANSI color support on Windows 10

## Changes

* The customization folder for own syntaxes has been renamed from `syntax` to `syntaxes`, see README.
* Changed Markdown syntax to the default Sublime Text syntax, see #157
* Sorted language listing (@rleungx)
* Command line arguments like `--theme` or `--color` can now override themselves.
* Improved `--help` text.

## Bugfixes

- Fixed crash for (really) small terminal sizes, see #117 (@eth-p)
- Syntax detection for `.bashrc`, `CMakeLists.txt` etc., see #100
- Properly handle lines with invalid UTF-8, see #7 (@BrainMaestro)
- Better error handling, see #17 (@rleungx and @sharkdp)
- Proper handling of UTF-8 characters in `less`, see #98 (@ghuls)
- Build fix on nightly, see #148 (@tathanhdinh)

## Other

- [Comparison with alternative projects](https://github.com/sharkdp/bat/blob/master/doc/alternatives.md).
- New "bat" logo in the README, see #119 (@jraulhernandezi)
- Output test cases (@BrainMaestro)
- Lots of great refactoring work (@BrainMaestro)

# v0.3.0

## Features

* Automatic paging by integrating with `less`, see #29 (@BrainMaestro)
* Added support for reading from standard input, see #2
* Added support for writing to non-interactive terminals (pipes, files, ..); new
  `--color=auto/always/never` option, see #26 (@BrainMaestro)
* Added `--list-languages` option to print all available syntaxes, see #69 (@connorkuehl)
* New option to specify the syntax via `-l`/`--language`, see #19 (@BrainMaestro)
* New option to control the output style (`--style`), see #5 (@nakulcg)
* Added syntax highlighting support for TOML files, see #37

## Changes

* The `init-cache` sub-command has been removed. The cache can now be controlled via
  `bat cache`. See `bat cache -h` for all available commands.

## Bug fixes

* Get git repository from file path instead of current directory, see #22 (@nakulcg)
* Process substitution can now be used with bat (`bat <(echo a) <(echo b)`), see #80

## Thanks

I'd like to say a big THANK YOU to all contributors and everyone that has given us
some form of feedback.

Special thanks go to @BrainMaestro for his huge support with new features, bug reports
and code reviews!

# v0.2.3

- Added a new statically linked version of bat (`..-musl-..`)

# v0.2.2

- Remove openssl dependency completely, see #30.

# v0.2.1

- Added Elixir syntax, see #25.
- Use libcurl-openssl instead of libcurl-gnutls, see #30.

# v0.2.0

- Support for custom syntaxes, add 'Markdown extended' theme
- Bugfix: Git modifications not shown from child folder

# v0.1.0

Initial release<|MERGE_RESOLUTION|>--- conflicted
+++ resolved
@@ -63,11 +63,8 @@
 - Associate Wireguard config `/etc/wireguard/*.conf`, see #2874 (@cyqsimon)
 - Add support for [CFML](https://www.adobe.com/products/coldfusion-family.html), see #3031 (@brenton-at-pieces)
 - Map `*.mkd` files to `Markdown` syntax, see issue #3060 and PR #3061 (@einfachIrgendwer0815)
-<<<<<<< HEAD
+- Add syntax mapping for kubernetes config files #3049 (@cyqsimon)
 - Add syntax mapping for `/etc/pacman.conf` #2961 (@cyqsimon)
-=======
-- Add syntax mapping for kubernetes config files #3049 (@cyqsimon)
->>>>>>> ce7a3d9f
 
 ## Themes
 
