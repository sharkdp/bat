--- conflicted
+++ resolved
@@ -769,6 +769,52 @@
         .assert()
         .success()
         .stdout("hello world\n");
+}
+
+// Regression test for https://github.com/sharkdp/bat/issues/1922
+#[test]
+fn bom_not_stripped_in_loop_through_mode() {
+    bat()
+        .arg("--plain")
+        .arg("--decorations=never")
+        .arg("--color=never")
+        .arg("test_BOM.txt")
+        .assert()
+        .success()
+        .stdout("\u{feff}hello world\n");
+}
+
+// Regression test for https://github.com/sharkdp/bat/issues/1922
+#[test]
+fn bom_stripped_when_colored_output() {
+    bat()
+        .arg("--color=always")
+        .arg("--decorations=never")
+        .arg("test_BOM.txt")
+        .assert()
+        .success()
+        .stdout("\u{1b}[38;5;231mhello world\u{1b}[0m\n");
+}
+
+// Regression test for https://github.com/sharkdp/bat/issues/1922
+#[test]
+fn bom_stripped_when_no_color_and_not_loop_through() {
+    bat()
+        .arg("--color=never")
+        .arg("--decorations=always")
+        .arg("--style=numbers,grid,header")
+        .arg("test_BOM.txt")
+        .assert()
+        .success()
+        .stdout(
+            "\
+─────┬──────────────────────────────────────────────────────────────────────────
+     │ File: test_BOM.txt
+─────┼──────────────────────────────────────────────────────────────────────────
+   1 │ hello world
+─────┴──────────────────────────────────────────────────────────────────────────
+",
+        );
 }
 
 #[test]
@@ -1374,51 +1420,6 @@
         .stderr("");
 }
 
-<<<<<<< HEAD
-// Regression test for https://github.com/sharkdp/bat/issues/1922
-#[test]
-fn bom_not_stripped_in_loop_through_mode() {
-    bat()
-        .arg("--plain")
-        .arg("--decorations=never")
-        .arg("--color=never")
-        .arg("test_BOM.txt")
-        .assert()
-        .success()
-        .stdout("\u{feff}hello world\n");
-}
-
-// Regression test for https://github.com/sharkdp/bat/issues/1922
-#[test]
-fn bom_stripped_when_colored_output() {
-    bat()
-        .arg("--color=always")
-        .arg("--decorations=never")
-        .arg("test_BOM.txt")
-        .assert()
-        .success()
-        .stdout("\u{1b}[38;5;231mhello world\u{1b}[0m\n");
-}
-
-// Regression test for https://github.com/sharkdp/bat/issues/1922
-#[test]
-fn bom_stripped_when_no_color_and_not_loop_through() {
-    bat()
-        .arg("--color=never")
-        .arg("--decorations=always")
-        .arg("test_BOM.txt")
-        .assert()
-        .success()
-        .stdout(
-            "\
-───────┬────────────────────────────────────────────────────────────────────────
-       │ File: test_BOM.txt
-───────┼────────────────────────────────────────────────────────────────────────
-   1   │ hello world
-───────┴────────────────────────────────────────────────────────────────────────
-",
-        );
-=======
 // For ANSI theme, use underscore as a highlighter
 #[test]
 fn ansi_highlight_underline() {
@@ -1603,5 +1604,4 @@
             .and(predicate::str::contains("Copyright 2014 Clams")),
         )
         .stderr("");
->>>>>>> ca9843fa
 }