use predicates::boolean::PredicateBooleanExt;
use predicates::{prelude::predicate, str::PredicateStrExt};
use serial_test::serial;
use std::path::Path;
use std::str::from_utf8;
use tempfile::tempdir;

#[cfg(unix)]
mod unix {
    pub use std::fs::File;
    pub use std::io::{self, Write};
    pub use std::path::PathBuf;
    pub use std::process::Stdio;
    pub use std::thread;
    pub use std::time::Duration;

    pub use assert_cmd::assert::OutputAssertExt;
    pub use nix::pty::{openpty, OpenptyResult};
    pub use wait_timeout::ChildExt;

    pub const SAFE_CHILD_PROCESS_CREATION_TIME: Duration = Duration::from_millis(100);
    pub const CHILD_WAIT_TIMEOUT: Duration = Duration::from_secs(15);
}
#[cfg(unix)]
use unix::*;

mod utils;
use utils::command::{bat, bat_with_config};

#[cfg(unix)]
use utils::command::bat_raw_command;
use utils::mocked_pagers;

const EXAMPLES_DIR: &str = "tests/examples";

fn get_config() -> &'static str {
    if cfg!(windows) {
        "bat-windows.conf"
    } else {
        "bat.conf"
    }
}

#[test]
fn basic() {
    bat()
        .arg("test.txt")
        .assert()
        .success()
        .stdout("hello world\n")
        .stderr("");
}

#[test]
fn stdin() {
    bat()
        .write_stdin("foo\nbar\n")
        .assert()
        .success()
        .stdout("foo\nbar\n");
}

#[test]
fn concatenate() {
    bat()
        .arg("test.txt")
        .arg("test.txt")
        .assert()
        .success()
        .stdout("hello world\nhello world\n");
}

#[test]
fn concatenate_stdin() {
    bat()
        .arg("test.txt")
        .arg("-")
        .arg("test.txt")
        .write_stdin("stdin\n")
        .assert()
        .success()
        .stdout("hello world\nstdin\nhello world\n");
}

#[test]
fn concatenate_empty_first() {
    bat()
        .arg("empty.txt")
        .arg("test.txt")
        .assert()
        .success()
        .stdout("hello world\n");
}

#[test]
fn concatenate_empty_last() {
    bat()
        .arg("test.txt")
        .arg("empty.txt")
        .assert()
        .success()
        .stdout("hello world\n");
}

#[test]
fn concatenate_empty_both() {
    bat()
        .arg("empty.txt")
        .arg("empty.txt")
        .assert()
        .success()
        .stdout("");
}

#[test]
fn concatenate_empty_between() {
    bat()
        .arg("test.txt")
        .arg("empty.txt")
        .arg("test.txt")
        .assert()
        .success()
        .stdout("hello world\nhello world\n");
}

#[test]
fn concatenate_empty_first_and_last() {
    bat()
        .arg("empty.txt")
        .arg("test.txt")
        .arg("empty.txt")
        .assert()
        .success()
        .stdout("hello world\n");
}

#[test]
fn concatenate_single_line() {
    bat()
        .arg("single-line.txt")
        .arg("single-line.txt")
        .assert()
        .success()
        .stdout("Single LineSingle Line");
}

#[test]
fn concatenate_single_line_empty() {
    bat()
        .arg("single-line.txt")
        .arg("empty.txt")
        .arg("single-line.txt")
        .assert()
        .success()
        .stdout("Single LineSingle Line");
}

#[test]
fn line_numbers() {
    bat()
        .arg("multiline.txt")
        .arg("--style=numbers")
        .arg("--decorations=always")
        .assert()
        .success()
        .stdout("   1 line 1\n   2 line 2\n   3 line 3\n   4 line 4\n");
}

#[test]
fn line_range_2_3() {
    bat()
        .arg("multiline.txt")
        .arg("--line-range=2:3")
        .assert()
        .success()
        .stdout("line 2\nline 3\n");
}

#[test]
fn line_range_first_two() {
    bat()
        .arg("multiline.txt")
        .arg("--line-range=:2")
        .assert()
        .success()
        .stdout("line 1\nline 2\n");
}

#[test]
fn line_range_last_3() {
    bat()
        .arg("multiline.txt")
        .arg("--line-range=2:")
        .assert()
        .success()
        .stdout("line 2\nline 3\nline 4\n");
}

#[test]
fn line_range_multiple() {
    bat()
        .arg("multiline.txt")
        .arg("--line-range=1:2")
        .arg("--line-range=4:4")
        .assert()
        .success()
        .stdout("line 1\nline 2\nline 4\n");
}

#[test]
fn squeeze_blank() {
    bat()
        .arg("empty_lines.txt")
        .arg("--squeeze-blank")
        .assert()
        .success()
        .stdout("line 1\n\nline 5\n\nline 20\nline 21\n\nline 24\n\nline 26\n\nline 30\n");
}

#[test]
fn squeeze_blank_line_numbers() {
    bat()
        .arg("empty_lines.txt")
        .arg("--squeeze-blank")
        .arg("--decorations=always")
        .arg("--number")
        .assert()
        .success()
        .stdout("   1 line 1\n   2 \n   5 line 5\n   6 \n  20 line 20\n  21 line 21\n  22 \n  24 line 24\n  25 \n  26 line 26\n  27 \n  30 line 30\n");
}

#[test]
fn squeeze_limit() {
    bat()
        .arg("empty_lines.txt")
        .arg("--squeeze-blank")
        .arg("--squeeze-limit=2")
        .assert()
        .success()
        .stdout("line 1\n\n\nline 5\n\n\nline 20\nline 21\n\n\nline 24\n\nline 26\n\n\nline 30\n");

    bat()
        .arg("empty_lines.txt")
        .arg("--squeeze-blank")
        .arg("--squeeze-limit=5")
        .assert()
        .success()
        .stdout("line 1\n\n\n\nline 5\n\n\n\n\n\nline 20\nline 21\n\n\nline 24\n\nline 26\n\n\n\nline 30\n");
}

#[test]
fn squeeze_limit_line_numbers() {
    bat()
        .arg("empty_lines.txt")
        .arg("--squeeze-blank")
        .arg("--squeeze-limit=2")
        .arg("--decorations=always")
        .arg("--number")
        .assert()
        .success()
        .stdout("   1 line 1\n   2 \n   3 \n   5 line 5\n   6 \n   7 \n  20 line 20\n  21 line 21\n  22 \n  23 \n  24 line 24\n  25 \n  26 line 26\n  27 \n  28 \n  30 line 30\n");

    bat()
        .arg("empty_lines.txt")
        .arg("--squeeze-blank")
        .arg("--squeeze-limit=5")
        .arg("--decorations=always")
        .arg("--number")
        .assert()
        .success()
        .stdout("   1 line 1\n   2 \n   3 \n   4 \n   5 line 5\n   6 \n   7 \n   8 \n   9 \n  10 \n  20 line 20\n  21 line 21\n  22 \n  23 \n  24 line 24\n  25 \n  26 line 26\n  27 \n  28 \n  29 \n  30 line 30\n");
}

#[test]
fn list_themes_with_colors() {
    #[cfg(target_os = "macos")]
    let default_theme_chunk = "Monokai Extended Light\x1B[0m (default)";

    #[cfg(not(target_os = "macos"))]
    let default_theme_chunk = "Monokai Extended\x1B[0m (default)";

    bat()
        .arg("--color=always")
        .arg("--list-themes")
        .assert()
        .success()
        .stdout(predicate::str::contains("DarkNeon").normalize())
        .stdout(predicate::str::contains(default_theme_chunk).normalize())
        .stdout(predicate::str::contains("Output the square of a number.").normalize());
}

#[test]
fn list_themes_without_colors() {
    #[cfg(target_os = "macos")]
    let default_theme_chunk = "Monokai Extended Light (default)";

    #[cfg(not(target_os = "macos"))]
    let default_theme_chunk = "Monokai Extended (default)";

    bat()
        .arg("--color=never")
        .arg("--decorations=always") // trick bat into setting `Config::loop_through` to false
        .arg("--list-themes")
        .assert()
        .success()
        .stdout(predicate::str::contains("DarkNeon").normalize())
        .stdout(predicate::str::contains(default_theme_chunk).normalize());
}

#[test]
fn list_themes_to_piped_output() {
    bat()
        .arg("--list-themes")
        .assert()
        .success()
        .stdout(predicate::str::contains("(default)").not());
}

#[test]
#[cfg_attr(any(not(feature = "git"), target_os = "windows"), ignore)]
fn short_help() {
    test_help("-h", "../doc/short-help.txt");
}

#[test]
#[cfg_attr(any(not(feature = "git"), target_os = "windows"), ignore)]
fn long_help() {
    test_help("--help", "../doc/long-help.txt");
}

fn test_help(arg: &str, expect_file: &str) {
    let assert = bat().arg(arg).assert();
    expect_test::expect_file![expect_file]
        .assert_eq(&String::from_utf8_lossy(&assert.get_output().stdout));
}

#[cfg(unix)]
fn setup_temp_file(content: &[u8]) -> io::Result<(PathBuf, tempfile::TempDir)> {
    let dir = tempfile::tempdir().expect("Couldn't create tempdir");
    let path = dir.path().join("temp_file");
    File::create(&path)?.write_all(content)?;
    Ok((path, dir))
}

#[cfg(unix)]
#[test]
fn basic_io_cycle() -> io::Result<()> {
    let (filename, dir) = setup_temp_file(b"I am not empty")?;

    let file_out = Stdio::from(File::create(&filename)?);
    let res = bat_raw_command()
        .arg("test.txt")
        .arg(&filename)
        .stdout(file_out)
        .assert();
    drop(dir);
    res.failure();
    Ok(())
}

#[cfg(unix)]
#[test]
fn first_file_cyclic_is_ok() -> io::Result<()> {
    let (filename, dir) = setup_temp_file(b"I am not empty")?;

    let file_out = Stdio::from(File::create(&filename)?);
    let res = bat_raw_command()
        .arg(&filename)
        .arg("test.txt")
        .stdout(file_out)
        .assert();
    drop(dir);
    res.success();
    Ok(())
}

#[cfg(unix)]
#[test]
fn empty_file_cycle_is_ok() -> io::Result<()> {
    let (filename, dir) = setup_temp_file(b"I am not empty")?;

    let file_out = Stdio::from(File::create(&filename)?);
    let res = bat_raw_command()
        .arg("empty.txt")
        .arg(&filename)
        .stdout(file_out)
        .assert();
    drop(dir);
    res.success();
    Ok(())
}

#[cfg(unix)]
#[test]
fn stdin_to_stdout_cycle() -> io::Result<()> {
    let (filename, dir) = setup_temp_file(b"I am not empty")?;
    let file_in = Stdio::from(File::open(&filename)?);
    let file_out = Stdio::from(File::create(&filename)?);
    let res = bat_raw_command()
        .arg("test.txt")
        .arg("-")
        .stdin(file_in)
        .stdout(file_out)
        .assert();
    drop(dir);
    res.failure();
    Ok(())
}

#[cfg(unix)]
#[test]
fn no_args_doesnt_break() {
    // To simulate bat getting started from the shell, a process is created with stdin and stdout
    // as the slave end of a pseudo terminal. Although both point to the same "file", bat should
    // not exit, because in this case it is safe to read and write to the same fd, which is why
    // this test exists.
    let OpenptyResult { master, slave } = openpty(None, None).expect("Couldn't open pty.");
    let mut master = File::from(master);
    let stdin_file = File::from(slave);
    let stdout_file = stdin_file.try_clone().unwrap();
    let stdin = Stdio::from(stdin_file);
    let stdout = Stdio::from(stdout_file);

    let mut child = bat_raw_command()
        .stdin(stdin)
        .stdout(stdout)
        .spawn()
        .expect("Failed to start.");

    // Some time for the child process to start and to make sure, that we can poll the exit status.
    // Although this waiting period is not necessary, it is best to keep it in and be absolutely
    // sure, that the try_wait does not error later.
    thread::sleep(SAFE_CHILD_PROCESS_CREATION_TIME);

    // The child process should be running and waiting for input,
    // therefore no exit status should be available.
    let exit_status = child
        .try_wait()
        .expect("Error polling exit status, this should never happen.");
    assert!(exit_status.is_none());

    // Write Ctrl-D (end of transmission) to the pty.
    master
        .write_all(&[0x04])
        .expect("Couldn't write EOT character to master end.");

    let exit_status = child
        .wait_timeout(CHILD_WAIT_TIMEOUT)
        .expect("Error polling exit status, this should never happen.")
        .expect("Exit status not set, but the child should have exited already.");

    assert!(exit_status.success());
}

#[test]
fn tabs_numbers() {
    bat()
        .arg("tabs.txt")
        .arg("--tabs=4")
        .arg("--style=numbers")
        .arg("--decorations=always")
        .assert()
        .success()
        .stdout(
            "   1     1   2   3   4
   2 1   ?
   3 22  ?
   4 333 ?
   5 4444    ?
   6 55555   ?
   7 666666  ?
   8 7777777 ?
   9 88888888    ?
",
        );
}

#[test]
fn tabs_passthrough_wrapped() {
    bat()
        .arg("tabs.txt")
        .arg("--tabs=0")
        .arg("--style=plain")
        .arg("--decorations=always")
        .assert()
        .success()
        .stdout(
            "	1	2	3	4
1	?
22	?
333	?
4444	?
55555	?
666666	?
7777777	?
88888888	?
",
        );
}

#[test]
fn tabs_4_wrapped() {
    bat()
        .arg("tabs.txt")
        .arg("--tabs=4")
        .arg("--style=plain")
        .arg("--decorations=always")
        .assert()
        .success()
        .stdout(
            "    1   2   3   4
1   ?
22  ?
333 ?
4444    ?
55555   ?
666666  ?
7777777 ?
88888888    ?
",
        );
}

#[test]
fn tabs_8_wrapped() {
    bat()
        .arg("tabs.txt")
        .arg("--tabs=8")
        .arg("--style=plain")
        .arg("--decorations=always")
        .assert()
        .success()
        .stdout(
            "        1       2       3       4
1       ?
22      ?
333     ?
4444    ?
55555   ?
666666  ?
7777777 ?
88888888        ?
",
        );
}

#[test]
fn tabs_passthrough() {
    bat()
        .arg("tabs.txt")
        .arg("--tabs=0")
        .arg("--style=plain")
        .arg("--decorations=always")
        .assert()
        .success()
        .stdout(
            "	1	2	3	4
1	?
22	?
333	?
4444	?
55555	?
666666	?
7777777	?
88888888	?
",
        );
}

#[test]
fn tabs_4() {
    bat()
        .arg("tabs.txt")
        .arg("--tabs=4")
        .arg("--style=plain")
        .arg("--decorations=always")
        .assert()
        .success()
        .stdout(
            "    1   2   3   4
1   ?
22  ?
333 ?
4444    ?
55555   ?
666666  ?
7777777 ?
88888888    ?
",
        );
}

#[test]
fn tabs_8() {
    bat()
        .arg("tabs.txt")
        .arg("--tabs=8")
        .arg("--style=plain")
        .arg("--decorations=always")
        .assert()
        .success()
        .stdout(
            "        1       2       3       4
1       ?
22      ?
333     ?
4444    ?
55555   ?
666666  ?
7777777 ?
88888888        ?
",
        );
}

#[test]
fn tabs_4_env_overrides_config() {
    bat_with_config()
        .env("BAT_CONFIG_PATH", "bat-tabs.conf")
        .env("BAT_TABS", "4")
        .arg("tabs.txt")
        .arg("--style=plain")
        .arg("--decorations=always")
        .assert()
        .success()
        .stdout(
            "    1   2   3   4
1   ?
22  ?
333 ?
4444    ?
55555   ?
666666  ?
7777777 ?
88888888    ?
",
        );
}

#[test]
fn tabs_4_arg_overrides_env() {
    bat_with_config()
        .env("BAT_CONFIG_PATH", "bat-tabs.conf")
        .env("BAT_TABS", "6")
        .arg("tabs.txt")
        .arg("--tabs=4")
        .arg("--style=plain")
        .arg("--decorations=always")
        .assert()
        .success()
        .stdout(
            "    1   2   3   4
1   ?
22  ?
333 ?
4444    ?
55555   ?
666666  ?
7777777 ?
88888888    ?
",
        );
}

#[test]
fn tabs_4_arg_overrides_env_noconfig() {
    bat()
        .env("BAT_TABS", "6")
        .arg("tabs.txt")
        .arg("--tabs=4")
        .arg("--style=plain")
        .arg("--decorations=always")
        .assert()
        .success()
        .stdout(
            "    1   2   3   4
1   ?
22  ?
333 ?
4444    ?
55555   ?
666666  ?
7777777 ?
88888888    ?
",
        );
}

#[test]
fn fail_non_existing() {
    bat().arg("non-existing-file").assert().failure();
}

#[test]
fn fail_directory() {
    bat().arg("sub_directory").assert().failure();
}

#[test]
fn do_not_exit_directory() {
    bat()
        .arg("sub_directory")
        .arg("test.txt")
        .assert()
        .stdout("hello world\n")
        .failure();
}

#[test]
#[serial]
fn pager_basic() {
    mocked_pagers::with_mocked_versions_of_more_and_most_in_path(|| {
        bat()
            .env("PAGER", mocked_pagers::from("echo pager-output"))
            .arg("--paging=always")
            .arg("test.txt")
            .assert()
            .success()
            .stdout(predicate::str::contains("pager-output\n").normalize());
    });
}

#[test]
#[serial]
fn pager_basic_arg() {
    mocked_pagers::with_mocked_versions_of_more_and_most_in_path(|| {
        bat()
            .arg(format!(
                "--pager={}",
                mocked_pagers::from("echo pager-output")
            ))
            .arg("--paging=always")
            .arg("test.txt")
            .assert()
            .success()
            .stdout(predicate::str::contains("pager-output\n").normalize());
    });
}

#[test]
#[serial]
fn pager_overwrite() {
    mocked_pagers::with_mocked_versions_of_more_and_most_in_path(|| {
        bat()
            .env("PAGER", mocked_pagers::from("echo other-pager"))
            .env("BAT_PAGER", mocked_pagers::from("echo pager-output"))
            .arg("--paging=always")
            .arg("test.txt")
            .assert()
            .success()
            .stdout(predicate::str::contains("pager-output\n").normalize());
    });
}

#[test]
fn pager_disable() {
    bat()
        .env("PAGER", "echo other-pager")
        .env("BAT_PAGER", "")
        .arg("--paging=always")
        .arg("test.txt")
        .assert()
        .success()
        .stdout(predicate::eq("hello world\n").normalize());
}

#[test]
#[serial]
fn pager_arg_override_env_withconfig() {
    mocked_pagers::with_mocked_versions_of_more_and_most_in_path(|| {
        bat_with_config()
            .env("BAT_CONFIG_PATH", get_config())
            .env("PAGER", mocked_pagers::from("echo another-pager"))
            .env("BAT_PAGER", mocked_pagers::from("echo other-pager"))
            .arg(format!(
                "--pager={}",
                mocked_pagers::from("echo pager-output")
            ))
            .arg("--paging=always")
            .arg("test.txt")
            .assert()
            .success()
            .stdout(predicate::str::contains("pager-output\n").normalize());
    });
}

#[test]
#[serial]
fn pager_arg_override_env_noconfig() {
    mocked_pagers::with_mocked_versions_of_more_and_most_in_path(|| {
        bat()
            .env("PAGER", mocked_pagers::from("echo another-pager"))
            .env("BAT_PAGER", mocked_pagers::from("echo other-pager"))
            .arg(format!(
                "--pager={}",
                mocked_pagers::from("echo pager-output")
            ))
            .arg("--paging=always")
            .arg("test.txt")
            .assert()
            .success()
            .stdout(predicate::str::contains("pager-output\n").normalize());
    });
}

#[test]
#[serial]
fn pager_env_bat_pager_override_config() {
    mocked_pagers::with_mocked_versions_of_more_and_most_in_path(|| {
        bat_with_config()
            .env("BAT_CONFIG_PATH", get_config())
            .env("PAGER", mocked_pagers::from("echo other-pager"))
            .env("BAT_PAGER", mocked_pagers::from("echo pager-output"))
            .arg("--paging=always")
            .arg("test.txt")
            .assert()
            .success()
            .stdout(predicate::str::contains("pager-output\n").normalize());
    });
}

#[test]
#[serial]
fn pager_env_pager_nooverride_config() {
    mocked_pagers::with_mocked_versions_of_more_and_most_in_path(|| {
        bat_with_config()
            .env("BAT_CONFIG_PATH", get_config())
            .env("PAGER", mocked_pagers::from("echo other-pager"))
            .arg("--paging=always")
            .arg("test.txt")
            .assert()
            .success()
            .stdout(predicate::str::contains("dummy-pager-from-config\n").normalize());
    });
}

#[test]
fn env_var_pager_value_bat() {
    bat()
        .env("PAGER", "bat")
        .arg("--paging=always")
        .arg("test.txt")
        .assert()
        .success()
        .stdout(predicate::eq("hello world\n").normalize());
}

#[test]
fn env_var_bat_pager_value_bat() {
    bat()
        .env("BAT_PAGER", "bat")
        .arg("--paging=always")
        .arg("test.txt")
        .assert()
        .failure()
        .stderr(predicate::str::contains("bat as a pager is disallowed"));
}

#[test]
fn pager_value_bat() {
    bat()
        .arg("--pager=bat")
        .arg("--paging=always")
        .arg("test.txt")
        .assert()
        .failure()
        .stderr(predicate::str::contains("bat as a pager is disallowed"));
}

/// We shall use less instead of most if PAGER is used since PAGER
/// is a generic env var
#[test]
#[serial] // Because of PATH
fn pager_most_from_pager_env_var() {
    mocked_pagers::with_mocked_versions_of_more_and_most_in_path(|| {
        // If the output is not "I am most" then we know 'most' is not used
        bat()
            .env("PAGER", mocked_pagers::from("most"))
            .arg("--paging=always")
            .arg("test.txt")
            .assert()
            .success()
            .stdout(predicate::eq("hello world\n").normalize());
    });
}

/// If the bat-specific BAT_PAGER is used, obey the wish of the user
/// and allow 'most'
#[test]
#[serial] // Because of PATH
fn pager_most_from_bat_pager_env_var() {
    mocked_pagers::with_mocked_versions_of_more_and_most_in_path(|| {
        bat()
            .env("BAT_PAGER", mocked_pagers::from("most"))
            .arg("--paging=always")
            .arg("test.txt")
            .assert()
            .success()
            .stdout(predicate::str::contains("I am most"));
    });
}

/// Same reasoning with --pager as with BAT_PAGER
#[test]
#[serial] // Because of PATH
fn pager_most_from_pager_arg() {
    mocked_pagers::with_mocked_versions_of_more_and_most_in_path(|| {
        bat()
            .arg("--paging=always")
            .arg(format!("--pager={}", mocked_pagers::from("most")))
            .arg("test.txt")
            .assert()
            .success()
            .stdout(predicate::str::contains("I am most"));
    });
}

/// Make sure the logic for 'most' applies even if an argument is passed
#[test]
#[serial] // Because of PATH
fn pager_most_with_arg() {
    mocked_pagers::with_mocked_versions_of_more_and_most_in_path(|| {
        bat()
            .env("PAGER", format!("{} -w", mocked_pagers::from("most")))
            .arg("--paging=always")
            .arg("test.txt")
            .assert()
            .success()
            .stdout(predicate::eq("hello world\n").normalize());
    });
}

/// Sanity check that 'more' is treated like 'most'
#[test]
#[serial] // Because of PATH
fn pager_more() {
    mocked_pagers::with_mocked_versions_of_more_and_most_in_path(|| {
        bat()
            .env("PAGER", mocked_pagers::from("more"))
            .arg("--paging=always")
            .arg("test.txt")
            .assert()
            .success()
            .stdout(predicate::eq("hello world\n").normalize());
    });
}

#[test]
fn alias_pager_disable() {
    bat()
        .env("PAGER", "echo other-pager")
        .arg("-P")
        .arg("test.txt")
        .assert()
        .success()
        .stdout(predicate::eq("hello world\n").normalize());
}

#[test]
#[serial]
fn alias_pager_disable_long_overrides_short() {
    mocked_pagers::with_mocked_versions_of_more_and_most_in_path(|| {
        bat()
            .env("PAGER", mocked_pagers::from("echo pager-output"))
            .arg("-P")
            .arg("--paging=always")
            .arg("test.txt")
            .assert()
            .success()
            .stdout(predicate::str::contains("pager-output\n").normalize());
    });
}

#[test]
fn disable_pager_if_disable_paging_flag_comes_after_paging() {
    bat()
        .env("PAGER", "echo pager-output")
        .arg("--paging=always")
        .arg("-P")
        .arg("test.txt")
        .assert()
        .success()
        .stdout(predicate::eq("hello world\n").normalize());
}

#[test]
fn disable_pager_if_pp_flag_comes_after_paging() {
    bat()
        .env("PAGER", "echo pager-output")
        .arg("--paging=always")
        .arg("-pp")
        .arg("test.txt")
        .assert()
        .success()
        .stdout(predicate::eq("hello world\n").normalize());
}

#[test]
fn enable_pager_if_disable_paging_flag_comes_before_paging() {
    bat()
        .env("PAGER", "echo pager-output")
        .arg("-P")
        .arg("--paging=always")
        .arg("test.txt")
        .assert()
        .success()
        .stdout(predicate::eq("pager-output\n").normalize());
}

#[test]
fn enable_pager_if_pp_flag_comes_before_paging() {
    bat()
        .env("PAGER", "echo pager-output")
        .arg("-pp")
        .arg("--paging=always")
        .arg("test.txt")
        .assert()
        .success()
        .stdout(predicate::eq("pager-output\n").normalize());
}

#[test]
fn paging_does_not_override_simple_plain() {
    bat()
        .env("PAGER", "echo pager-output")
        .arg("--decorations=always")
        .arg("--plain")
        .arg("--paging=never")
        .arg("test.txt")
        .assert()
        .success()
        .stdout(predicate::eq("hello world\n"));
}

#[test]
fn simple_plain_does_not_override_paging() {
    bat()
        .env("PAGER", "echo pager-output")
        .arg("--paging=always")
        .arg("--plain")
        .arg("test.txt")
        .assert()
        .success()
        .stdout(predicate::eq("pager-output\n"));
}

#[test]
fn pager_failed_to_parse() {
    bat()
        .env("BAT_PAGER", "mismatched-quotes 'a")
        .arg("--paging=always")
        .arg("test.txt")
        .assert()
        .failure()
        .stderr(predicate::str::contains("Could not parse pager command"));
}

#[test]
#[serial]
fn env_var_bat_paging() {
    mocked_pagers::with_mocked_versions_of_more_and_most_in_path(|| {
        bat()
            .env("BAT_PAGER", mocked_pagers::from("echo pager-output"))
            .env("BAT_PAGING", "always")
            .arg("test.txt")
            .assert()
            .success()
            .stdout(predicate::str::contains("pager-output\n").normalize());
    });
}

#[test]
fn basic_set_terminal_title() {
    bat()
        .arg("--paging=always")
        .arg("--set-terminal-title")
        .arg("test.txt")
        .assert()
        .success()
        .stdout("\u{1b}]0;bat: test.txt\x07hello world\n")
        .stderr("");
}

#[test]
fn diagnostic_sanity_check() {
    bat()
        .arg("--diagnostic")
        .assert()
        .success()
        .stdout(predicate::str::contains("BAT_PAGER="))
        .stderr("");
}

#[test]
fn config_location_test() {
    bat_with_config()
        .env("BAT_CONFIG_PATH", "bat.conf")
        .arg("--config-file")
        .assert()
        .success()
        .stdout("bat.conf\n");

    bat_with_config()
        .env("BAT_CONFIG_PATH", "not-existing.conf")
        .arg("--config-file")
        .assert()
        .success()
        .stdout("not-existing.conf\n");
}

#[test]
fn config_location_when_generating() {
    let tmp_dir = tempdir().expect("can create temporary directory");
    let tmp_config_path = tmp_dir.path().join("should-be-created.conf");

    // Create the file with bat
    bat_with_config()
        .env("BAT_CONFIG_PATH", tmp_config_path.to_str().unwrap())
        .arg("--generate-config-file")
        .assert()
        .success()
        .stdout(
            predicate::str::is_match("Success! Config file written to .*should-be-created.conf\n")
                .unwrap(),
        );

    // Now we expect the file to exist. If it exists, we assume contents are correct
    assert!(tmp_config_path.exists());
}

#[test]
fn config_location_from_bat_config_dir_variable() {
    bat_with_config()
        .env("BAT_CONFIG_DIR", "conf/")
        .arg("--config-file")
        .assert()
        .success()
        .stdout(predicate::str::is_match("conf/config\n").unwrap());
}

#[test]
#[serial]
fn config_read_arguments_from_file() {
    mocked_pagers::with_mocked_versions_of_more_and_most_in_path(|| {
        bat_with_config()
            .env("BAT_CONFIG_PATH", get_config())
            .arg("test.txt")
            .assert()
            .success()
            .stdout(predicate::str::contains("dummy-pager-from-config\n").normalize());
    });
}

#[cfg(unix)]
#[test]
fn cache_clear() {
    let src_dir = "cache_source";
    let tmp_dir = tempdir().expect("can create temporary directory");
    let themes_filename = "themes.bin";
    let syntaxes_filename = "syntaxes.bin";
    let metadata_filename = "metadata.yaml";
    [themes_filename, syntaxes_filename, metadata_filename]
        .iter()
        .map(|filename| {
            let fp = tmp_dir.path().join(filename);
            let mut file = File::create(fp).expect("can create temporary file");
            writeln!(file, "dummy content").expect("can write to file");
        })
        .count();

    // Clear the targeted cache
    // Include the BAT_CONFIG_PATH and BAT_THEME environment variables to ensure that
    // options loaded from a config or the environment are not inserted
    // before the cache subcommand, which would break it.
    bat_with_config()
        .current_dir(Path::new(EXAMPLES_DIR).join(src_dir))
        .env("BAT_CONFIG_PATH", "bat.conf")
        .env("BAT_THEME", "1337")
        .arg("cache")
        .arg("--clear")
        .arg("--source")
        .arg(".")
        .arg("--target")
        .arg(tmp_dir.path().to_str().unwrap())
        .assert()
        .success()
        .stdout(
            predicate::str::is_match(
                "Clearing theme set cache ... okay
Clearing syntax set cache ... okay
Clearing metadata file ... okay",
            )
            .unwrap(),
        );

    // We expect these files to be removed
    assert!(!tmp_dir.path().join(themes_filename).exists());
    assert!(!tmp_dir.path().join(syntaxes_filename).exists());
    assert!(!tmp_dir.path().join(metadata_filename).exists());
}

#[cfg(unix)]
#[test]
fn cache_build() {
    let src_dir = "cache_source";
    let tmp_dir = tempdir().expect("can create temporary directory");
    let tmp_themes_path = tmp_dir.path().join("themes.bin");
    let tmp_syntaxes_path = tmp_dir.path().join("syntaxes.bin");
    let tmp_acknowledgements_path = tmp_dir.path().join("acknowledgements.bin");
    let tmp_metadata_path = tmp_dir.path().join("metadata.yaml");

    // Build the cache
    // Include the BAT_CONFIG_PATH and BAT_THEME environment variables to ensure that
    // options loaded from a config or the environment are not inserted
    // before the cache subcommand, which would break it.
    bat_with_config()
        .current_dir(Path::new(EXAMPLES_DIR).join(src_dir))
        .env("BAT_CONFIG_PATH", "bat.conf")
        .env("BAT_THEME", "1337")
        .arg("cache")
        .arg("--build")
        .arg("--blank")
        .arg("--source")
        .arg(".")
        .arg("--target")
        .arg(tmp_dir.path().to_str().unwrap())
        .arg("--acknowledgements")
        .assert()
        .success()
        .stdout(
            predicate::str::is_match(
                "Writing theme set to .*/themes.bin ... okay
Writing syntax set to .*/syntaxes.bin ... okay
Writing acknowledgements to .*/acknowledgements.bin ... okay
Writing metadata to folder .* ... okay",
            )
            .unwrap(),
        );

    // Now we expect the files to exist. If they exist, we assume contents are correct
    assert!(tmp_themes_path.exists());
    assert!(tmp_syntaxes_path.exists());
    assert!(tmp_acknowledgements_path.exists());
    assert!(tmp_metadata_path.exists());
}

#[test]
fn utf16() {
    // The output will be converted to UTF-8 with the leading UTF-16
    // BOM removed. This behavior is wanted in interactive mode as
    // some terminals seem to display the BOM character as a space,
    // and it also breaks syntax highlighting.
    bat()
        .arg("--plain")
        .arg("--decorations=always")
        .arg("test_UTF-16LE.txt")
        .assert()
        .success()
        .stdout("hello world\n");
}

// Regression test for https://github.com/sharkdp/bat/issues/1922
#[test]
fn bom_not_stripped_in_loop_through_mode() {
    bat()
        .arg("--plain")
        .arg("--decorations=never")
        .arg("--color=never")
        .arg("test_BOM.txt")
        .assert()
        .success()
        .stdout("\u{feff}hello world\n");
}

// Regression test for https://github.com/sharkdp/bat/issues/1922
#[test]
fn bom_stripped_when_colored_output() {
    bat()
        .arg("--color=always")
        .arg("--decorations=never")
        .arg("test_BOM.txt")
        .assert()
        .success()
        .stdout(
            predicate::str::is_match("\u{1b}\\[38;5;[0-9]{3}mhello world\u{1b}\\[0m\n").unwrap(),
        );
}

// Regression test for https://github.com/sharkdp/bat/issues/1922
#[test]
fn bom_stripped_when_no_color_and_not_loop_through() {
    bat()
        .arg("--color=never")
        .arg("--decorations=always")
        .arg("--style=numbers,grid,header")
        .arg("--terminal-width=80")
        .arg("test_BOM.txt")
        .assert()
        .success()
        .stdout(
            "\
─────┬──────────────────────────────────────────────────────────────────────────
     │ File: test_BOM.txt
─────┼──────────────────────────────────────────────────────────────────────────
   1 │ hello world
─────┴──────────────────────────────────────────────────────────────────────────
",
        );
}

// Regression test for https://github.com/sharkdp/bat/issues/2541
#[test]
fn no_broken_osc_emit_with_line_wrapping() {
    bat()
        .arg("--color=always")
        .arg("--decorations=never")
        .arg("--wrap=character")
        .arg("--terminal-width=40")
        .arg("regression_tests/issue_2541.txt")
        .assert()
        .success()
        .stdout(predicate::function(|s: &str| s.lines().count() == 1));
}

#[test]
fn can_print_file_named_cache() {
    bat_with_config()
        .arg("cache")
        .assert()
        .success()
        .stdout("test\n")
        .stderr("");
}

#[test]
fn can_print_file_named_cache_with_additional_argument() {
    bat_with_config()
        .arg("cache")
        .arg("test.txt")
        .assert()
        .success()
        .stdout("test\nhello world\n")
        .stderr("");
}

#[test]
fn can_print_file_starting_with_cache() {
    bat_with_config()
        .arg("cache.c")
        .assert()
        .success()
        .stdout("test\n")
        .stderr("");
}

#[test]
fn does_not_print_unwanted_file_named_cache() {
    bat_with_config().arg("cach").assert().failure();
}

#[test]
fn accepts_no_custom_assets_arg() {
    // Just make sure --no-custom-assets is considered a valid arg
    // Don't bother to actually verify that it works
    bat()
        .arg("--no-custom-assets")
        .arg("test.txt")
        .assert()
        .success();
}

#[test]
fn unicode_wrap() {
    bat_with_config()
        .arg("unicode-wrap.txt")
        .arg("--style=numbers,snip")
        .arg("--decorations=always")
        .arg("--terminal-width=40")
        .assert()
        .success()
        .stdout(
            "   1 ビタミンA  ビタミンD  ビタミンE  ビ
     タミンK  ビタミンB1  ビタミンB2  ナ
     イアシン  パントテン酸  ビタミンB6 
      ビタミンB12  葉酸  ビオチン  ビタ
     ミンC
   2 
   3 고양이 고양이 고양이 고양이 고양이 
     고양이 고양이 고양이 고양이 고양이 
     고양이 고양이 고양이 고양이 고양이 
     고양이 고양이 고양이 고양이 고양이 
     고양이 고양이 고양이 고양이 고양이 
     고양이 고양이 고양이 고양이 고양이 
     고양이 고양이 고양이 고양이 고양이 
     고양이 고양이 고양이 고양이 고양이 
     고양이
   4 
   5 1 บวก 2 บวก 3 บวก 4 บวก 5 บวก 6 บวก
      7 บวก 8 บวก 9 บวก 10 บวก 11 บวก 12
      บวก 13 บวก 14 บวก 15 บวก 16 บวก 17
      บวก 18 บวก 19 บวก 20
   6 
   7 Бельгия Болгария Чехия Дания Герман
     ия Эстония Ирландия Греция Испания 
     Франция Хорватия Италия Кипр Латвия
      Литва Люксембург Венгрия Мальта Ни
     дерланды Австрия Польша Португалия 
     Румыния Словения Словакия Финляндия
      Швеция Великобритания
",
        );
}

#[test]
fn snip() {
    bat()
        .arg("multiline.txt")
        .arg("--style=numbers,snip")
        .arg("--decorations=always")
        .arg("--line-range=1:2")
        .arg("--line-range=4:")
        .arg("--terminal-width=80")
        .assert()
        .success()
        .stdout(
            "   1 line 1
   2 line 2
 ...─ ─ ─ ─ ─ ─ ─ ─ ─ ─ ─ ─ ─ ─ ─ ─ ─ ─ 8< ─ ─ ─ ─ ─ ─ ─ ─ ─ ─ ─ ─ ─ ─ ─ ─ ─ ─ ─
   4 line 4
",
        );
}

#[test]
fn empty_file_leads_to_empty_output_with_grid_enabled() {
    bat()
        .arg("empty.txt")
        .arg("--style=grid")
        .arg("--decorations=always")
        .arg("--terminal-width=80")
        .assert()
        .success()
        .stdout("");
}

#[test]
fn empty_file_leads_to_empty_output_with_rule_enabled() {
    bat()
        .arg("empty.txt")
        .arg("--style=rule")
        .arg("--decorations=always")
        .arg("--terminal-width=80")
        .assert()
        .success()
        .stdout("");
}

#[test]
fn header_basic() {
    bat()
        .arg("test.txt")
        .arg("--decorations=always")
        .arg("--style=header")
        .arg("-r=0:0")
        .arg("--file-name=foo")
        .assert()
        .success()
        .stdout("File: foo\n")
        .stderr("");
}

#[test]
fn header_full_basic() {
    bat()
        .arg("test.txt")
        .arg("--decorations=always")
        .arg("--style=header-filename,header-filesize")
        .arg("-r=0:0")
        .arg("--file-name=foo")
        .assert()
        .success()
        .stdout("File: foo\nSize: 12 B\n")
        .stderr("");
}

#[test]
fn header_env_basic() {
    bat_with_config()
        .env("BAT_STYLE", "header-filename,header-filesize")
        .arg("test.txt")
        .arg("--decorations=always")
        .arg("-r=0:0")
        .arg("--file-name=foo")
        .assert()
        .success()
        .stdout("File: foo\nSize: 12 B\n")
        .stderr("");
}

#[test]
fn header_arg_overrides_env() {
    bat_with_config()
        .env("BAT_STYLE", "header-filesize")
        .arg("test.txt")
        .arg("--decorations=always")
        .arg("--style=header-filename")
        .arg("-r=0:0")
        .arg("--file-name=foo")
        .assert()
        .success()
        .stdout("File: foo\n")
        .stderr("");
}

#[test]
fn header_binary() {
    bat()
        .arg("test.binary")
        .arg("--decorations=always")
        .arg("--style=header")
        .arg("-r=0:0")
        .arg("--file-name=foo")
        .assert()
        .success()
        .stdout("File: foo   <BINARY>\n")
        .stderr("");
}

#[test]
fn header_full_binary() {
    bat()
        .arg("test.binary")
        .arg("--decorations=always")
        .arg("--style=header-filename,header-filesize")
        .arg("-r=0:0")
        .arg("--file-name=foo")
        .assert()
        .success()
        .stdout("File: foo   <BINARY>\nSize: 4 B\n")
        .stderr("");
}

#[test]
#[cfg(not(feature = "git"))]
fn header_narrow_terminal() {
    bat()
        .arg("--terminal-width=30")
        .arg("--decorations=always")
        .arg("this-file-path-is-really-long-and-would-have-broken-the-layout-of-the-header.txt")
        .assert()
        .success()
        .stdout(
            "\
─────┬────────────────────────
     │ File: this-file-path-is
     │ -really-long-and-would-
     │ have-broken-the-layout-
     │ of-the-header.txt
─────┼────────────────────────
   1 │ The header is not broke
     │ n
─────┴────────────────────────
",
        )
        .stderr("");
}

#[test]
fn header_very_narrow_terminal() {
    bat()
        .arg("--terminal-width=10")
        .arg("--decorations=always")
        .arg("this-file-path-is-really-long-and-would-have-broken-the-layout-of-the-header.txt")
        .assert()
        .success()
        .stdout(
            "\
──────────
File: this
-file-path
-is-really
-long-and-
would-have
-broken-th
e-layout-o
f-the-head
er.txt
──────────
The header
 is not br
oken
──────────
",
        )
        .stderr("");
}

#[test]
#[cfg(feature = "git")] // Expected output assumes git is enabled
fn header_default() {
    bat()
        .arg("--paging=never")
        .arg("--color=never")
        .arg("--terminal-width=80")
        .arg("--wrap=never")
        .arg("--decorations=always")
        .arg("--style=default")
        .arg("single-line.txt")
        .assert()
        .success()
        .stdout(
            "\
───────┬────────────────────────────────────────────────────────────────────────
       │ File: single-line.txt
───────┼────────────────────────────────────────────────────────────────────────
   1   │ Single Line
───────┴────────────────────────────────────────────────────────────────────────
",
        )
        .stderr("");
}

#[test]
#[cfg(feature = "git")] // Expected output assumes git is enabled
fn header_default_is_default() {
    bat()
        .arg("--paging=never")
        .arg("--color=never")
        .arg("--terminal-width=80")
        .arg("--wrap=never")
        .arg("--decorations=always")
        .arg("single-line.txt")
        .assert()
        .success()
        .stdout(
            "\
───────┬────────────────────────────────────────────────────────────────────────
       │ File: single-line.txt
───────┼────────────────────────────────────────────────────────────────────────
   1   │ Single Line
───────┴────────────────────────────────────────────────────────────────────────
",
        )
        .stderr("");
}

#[test]
fn filename_stdin() {
    bat()
        .arg("--decorations=always")
        .arg("--style=header")
        .arg("-r=0:0")
        .arg("-")
        .write_stdin("stdin\n")
        .arg("--file-name=foo")
        .assert()
        .success()
        .stdout("File: foo\n")
        .stderr("");
}

#[test]
fn filename_stdin_binary() {
    let vec = vec![0; 1];
    bat_with_config()
        .arg("--decorations=always")
        .arg("--style=header")
        .write_stdin(vec)
        .arg("--file-name=foo")
        .assert()
        .success()
        .stdout("File: foo   <BINARY>\n")
        .stderr("");
}

#[test]
fn filename_multiple_ok() {
    bat()
        .arg("--decorations=always")
        .arg("--style=header")
        .arg("-r=0:0")
        .arg("test.txt")
        .arg("--file-name=foo")
        .arg("single-line.txt")
        .arg("--file-name=bar")
        .assert()
        .success()
        .stdout("File: foo\n\nFile: bar\n")
        .stderr("");
}

#[test]
fn filename_multiple_err() {
    bat()
        .arg("--decorations=always")
        .arg("--style=header")
        .arg("-r=0:0")
        .arg("test.txt")
        .arg("--file-name=foo")
        .arg("single-line.txt")
        .assert()
        .failure();
}

#[test]
fn header_padding() {
    bat()
        .arg("--decorations=always")
        .arg("--style=header")
        .arg("test.txt")
        .arg("single-line.txt")
        .assert()
        .stdout("File: test.txt\nhello world\n\nFile: single-line.txt\nSingle Line\n")
        .stderr("");
}

#[test]
fn header_full_padding() {
    bat()
        .arg("--decorations=always")
        .arg("--style=header-filename,header-filesize")
        .arg("test.txt")
        .arg("single-line.txt")
        .assert()
        .stdout("File: test.txt\nSize: 12 B\nhello world\n\nFile: single-line.txt\nSize: 11 B\nSingle Line\n")
        .stderr("");
}

#[test]
fn header_padding_rule() {
    bat()
        .arg("--decorations=always")
        .arg("--style=header,rule")
        .arg("--terminal-width=80")
        .arg("test.txt")
        .arg("single-line.txt")
        .assert()
        .stdout(
            "File: test.txt
hello world
────────────────────────────────────────────────────────────────────────────────
File: single-line.txt
Single Line
",
        )
        .stderr("");
}

#[test]
fn header_full_padding_rule() {
    bat()
        .arg("--decorations=always")
        .arg("--style=header-filename,header-filesize,rule")
        .arg("--terminal-width=80")
        .arg("test.txt")
        .arg("single-line.txt")
        .assert()
        .stdout(
            "File: test.txt
Size: 12 B
hello world
────────────────────────────────────────────────────────────────────────────────
File: single-line.txt
Size: 11 B
Single Line
",
        )
        .stderr("");
}

#[test]
fn grid_overrides_rule() {
    bat()
        .arg("--decorations=always")
        .arg("--style=grid,rule")
        .arg("--terminal-width=80")
        .arg("test.txt")
        .arg("single-line.txt")
        .assert()
        .stdout(
            "\
────────────────────────────────────────────────────────────────────────────────
hello world
────────────────────────────────────────────────────────────────────────────────
────────────────────────────────────────────────────────────────────────────────
Single Line
────────────────────────────────────────────────────────────────────────────────
",
        )
        .stderr(
            "\x1b[33m[bat warning]\x1b[0m: Style 'rule' is a subset of style 'grid', 'rule' will not be visible.\n",
        );
}

#[cfg(target_os = "linux")]
#[test]
fn file_with_invalid_utf8_filename() {
    use std::ffi::OsStr;
    use std::fs::File;
    use std::io::Write;
    use std::os::unix::ffi::OsStrExt;

    let tmp_dir = tempdir().expect("can create temporary directory");
    let file_path = tmp_dir
        .path()
        .join(OsStr::from_bytes(b"test-invalid-utf8-\xC3(.rs"));
    {
        let mut file = File::create(&file_path).expect("can create temporary file");
        writeln!(file, "dummy content").expect("can write to file");
    }

    bat()
        .arg(file_path.as_os_str())
        .assert()
        .success()
        .stdout("dummy content\n");
}

#[test]
fn do_not_panic_regression_tests() {
    for filename in &[
        "issue_28.md",
        "issue_190.md",
        "issue_314.hs",
        "issue_914.rb",
        "issue_915.vue",
    ] {
        bat()
            .arg("--color=always")
            .arg(&format!("regression_tests/{filename}"))
            .assert()
            .success();
    }
}

#[test]
fn do_not_detect_different_syntax_for_stdin_and_files() {
    let file = "regression_tests/issue_985.js";

    let cmd_for_file = bat()
        .arg("--color=always")
        .arg("--map-syntax=*.js:Markdown")
        .arg(&format!("--file-name={file}"))
        .arg("--style=plain")
        .arg(file)
        .assert()
        .success();

    let cmd_for_stdin = bat()
        .arg("--color=always")
        .arg("--map-syntax=*.js:Markdown")
        .arg("--style=plain")
        .arg(&format!("--file-name={file}"))
        .pipe_stdin(Path::new(EXAMPLES_DIR).join(file))
        .unwrap()
        .assert()
        .success();

    assert_eq!(
        from_utf8(&cmd_for_file.get_output().stdout).expect("output is valid utf-8"),
        from_utf8(&cmd_for_stdin.get_output().stdout).expect("output is valid utf-8")
    );
}

#[test]
fn no_first_line_fallback_when_mapping_to_invalid_syntax() {
    let file = "regression_tests/first_line_fallback.invalid-syntax";

    bat()
        .arg("--color=always")
        .arg("--map-syntax=*.invalid-syntax:InvalidSyntax")
        .arg(&format!("--file-name={file}"))
        .arg("--style=plain")
        .arg(file)
        .assert()
        .failure()
        .stderr(predicate::str::contains("unknown syntax: 'InvalidSyntax'"));
}

#[test]
fn show_all_mode() {
    bat()
        .arg("--show-all")
        .arg("nonprintable.txt")
        .assert()
        .stdout("hello·world␊\n├──┤␍␀␇␈␛")
        .stderr("");
}

#[test]
fn show_all_extends_tab_markers_to_next_tabstop() {
    bat()
        .arg("tabs.txt")
        .arg("--show-all")
        .arg("--tabs=4")
        .arg("--style=plain")
        .assert()
        .success()
        .stdout(
            "├──┤1├─┤2├─┤3├─┤4␊
1├─┤?␊
22├┤?␊
333↹?␊
4444├──┤?␊
55555├─┤?␊
666666├┤?␊
7777777↹?␊
88888888├──┤?␊
",
        );
}

#[test]
fn show_all_extends_tab_markers_to_next_tabstop_width_8() {
    bat()
        .arg("tabs.txt")
        .arg("--show-all")
        .arg("--tabs=8")
        .arg("--style=plain")
        .assert()
        .success()
        .stdout(
            "├──────┤1├─────┤2├─────┤3├─────┤4␊
1├─────┤?␊
22├────┤?␊
333├───┤?␊
4444├──┤?␊
55555├─┤?␊
666666├┤?␊
7777777↹?␊
88888888├──────┤?␊
",
        );
}

#[test]
fn show_all_with_caret_notation() {
    bat()
        .arg("--show-all")
        .arg("--nonprintable-notation=caret")
        .arg("nonprintable.txt")
        .assert()
        .stdout("hello·world^J\n├──┤^M^@^G^H^[")
        .stderr("");

    bat()
        .arg("--show-all")
        .arg("--nonprintable-notation=caret")
        .arg("control_characters.txt")
        .assert()
        .stdout("^@^A^B^C^D^E^F^G^H├─┤^J\n^K^L^M^N^O^P^Q^R^S^T^U^V^W^X^Y^Z^[^\\^]^^^_^?")
        .stderr("");
}

#[test]
fn show_all_with_unicode() {
    bat()
        .arg("--show-all")
        .arg("--nonprintable-notation=unicode")
        .arg("control_characters.txt")
        .assert()
        .stdout("␀␁␂␃␄␅␆␇␈├─┤␊\n␋␌␍␎␏␐␑␒␓␔␕␖␗␘␙␚␛␜␝␞␟␡")
        .stderr("");
}

#[test]
fn binary_as_text() {
    bat()
        .arg("--binary=as-text")
        .arg("control_characters.txt")
        .assert()
        .stdout("\x00\x01\x02\x03\x04\x05\x06\x07\x08\x09\x0A\x0B\x0C\x0D\x0E\x0F\x10\x11\x12\x13\x14\x15\x16\x17\x18\x19\x1A\x1B\x1C\x1D\x1E\x1F\x7F")
        .stderr("");
}

#[test]
fn no_paging_arg() {
    bat()
        .arg("--no-paging")
        .arg("--color=never")
        .arg("--decorations=never")
        .arg("single-line.txt")
        .assert()
        .success()
        .stdout("Single Line");
}

#[test]
fn no_paging_short_arg() {
    bat()
        .arg("-P")
        .arg("--color=never")
        .arg("--decorations=never")
        .arg("single-line.txt")
        .assert()
        .success()
        .stdout("Single Line");
}

#[test]
fn no_pager_arg() {
    bat()
        .arg("--no-pager")
        .arg("--color=never")
        .arg("--decorations=never")
        .arg("single-line.txt")
        .assert()
        .success()
        .stdout("Single Line");
}

#[test]
fn plain_mode_does_not_add_nonexisting_newline() {
    bat()
        .arg("--paging=never")
        .arg("--color=never")
        .arg("--decorations=always")
        .arg("--style=plain")
        .arg("single-line.txt")
        .assert()
        .success()
        .stdout("Single Line");
}

// Regression test for https://github.com/sharkdp/bat/issues/299
#[test]
#[cfg(feature = "git")] // Expected output assumes git is enabled
fn grid_for_file_without_newline() {
    bat()
        .arg("--paging=never")
        .arg("--color=never")
        .arg("--terminal-width=80")
        .arg("--wrap=never")
        .arg("--decorations=always")
        .arg("--style=full")
        .arg("single-line.txt")
        .assert()
        .success()
        .stdout(
            "\
───────┬────────────────────────────────────────────────────────────────────────
       │ File: single-line.txt
       │ Size: 11 B
───────┼────────────────────────────────────────────────────────────────────────
   1   │ Single Line
───────┴────────────────────────────────────────────────────────────────────────
",
        )
        .stderr("");
}

// For ANSI theme, use underscore as a highlighter
#[test]
fn ansi_highlight_underline() {
    bat()
        .arg("--paging=never")
        .arg("--color=never")
        .arg("--terminal-width=80")
        .arg("--wrap=never")
        .arg("--decorations=always")
        .arg("--theme=ansi")
        .arg("--style=plain")
        .arg("--highlight-line=1")
        .write_stdin("Ansi Underscore Test\nAnother Line")
        .assert()
        .success()
        .stdout("\x1B[4mAnsi Underscore Test\n\x1B[24mAnother Line")
        .stderr("");
}

// Ensure that ANSI passthrough is emitted properly for both wrapping and non-wrapping printer.
// See https://github.com/sharkdp/bat/issues/2307 for what common use case this test tests.
#[test]
fn ansi_passthrough_emit() {
    for wrapping in &["never", "character"] {
        bat()
            .arg("--paging=never")
            .arg("--color=never")
            .arg("--terminal-width=80")
            .arg(format!("--wrap={wrapping}"))
            .arg("--decorations=always")
            .arg("--style=plain")
            .write_stdin("\x1B[33mColor\nColor \x1B[m\nPlain\n")
            .assert()
            .success()
            .stdout("\x1B[33m\x1B[33mColor\n\x1B[33mColor \x1B[m\nPlain\n")
            .stderr("");
    }
}

// Ensure that a simple ANSI sequence passthrough is emitted properly on wrapped lines.
// This also helps ensure that escape sequences are counted as part of the visible characters when wrapping.
#[test]
fn ansi_sgr_emitted_when_wrapped() {
    bat()
        .arg("--paging=never")
        .arg("--color=never")
        .arg("--terminal-width=20")
        .arg("--wrap=character")
        .arg("--decorations=always")
        .arg("--style=plain")
        .write_stdin("\x1B[33mColor...............Also color.\n")
        .assert()
        .success()
        .stdout("\x1B[33m\x1B[33mColor...............\n\x1B[33mAlso color.\n")
        // FIXME:              ~~~~~~~~ should not be emitted twice.
        .stderr("");
}

// Ensure that a simple ANSI sequence passthrough is emitted properly on wrapped lines.
// This also helps ensure that escape sequences are counted as part of the visible characters when wrapping.
#[test]
fn ansi_hyperlink_emitted_when_wrapped() {
    bat()
        .arg("--paging=never")
        .arg("--color=never")
        .arg("--terminal-width=20")
        .arg("--wrap=character")
        .arg("--decorations=always")
        .arg("--style=plain")
        .write_stdin("\x1B]8;;http://example.com/\x1B\\Hyperlinks..........Wrap across lines.\n")
        .assert()
        .success()
        .stdout("\x1B]8;;http://example.com/\x1B\\\x1B]8;;http://example.com/\x1B\\Hyperlinks..........\x1B]8;;\x1B\\\n\x1B]8;;http://example.com/\x1B\\Wrap across lines.\n")
        // FIXME:                                      ~~~~~~~~~~~~~~~~~~~~~~~~~~~~~~~~~~ should not be emitted twice.
        .stderr("");
}

// Ensure that multiple ANSI sequence SGR attributes are combined when emitted on wrapped lines.
#[test]
fn ansi_sgr_joins_attributes_when_wrapped() {
    bat()
            .arg("--paging=never")
            .arg("--color=never")
            .arg("--terminal-width=20")
            .arg("--wrap=character")
            .arg("--decorations=always")
            .arg("--style=plain")
            .write_stdin("\x1B[33mColor. \x1B[1mBold.........Also bold and color.\n")
            .assert()
            .success()
            .stdout("\x1B[33m\x1B[33mColor. \x1B[1m\x1B[33m\x1B[1mBold.........\n\x1B[33m\x1B[1mAlso bold and color.\n")
            // FIXME:              ~~~~~~~~       ~~~~~~~~~~~~~~~ should not be emitted twice.
            .stderr("");
}

#[test]
fn ignored_suffix_arg() {
    bat()
        .arg("-f")
        .arg("--theme")
        .arg("Monokai Extended")
        .arg("-p")
        .arg("test.json~")
        .assert()
        .success()
        .stdout("\u{1b}[38;5;231m{\u{1b}[0m\u{1b}[38;5;208m\"\u{1b}[0m\u{1b}[38;5;208mtest\u{1b}[0m\u{1b}[38;5;208m\"\u{1b}[0m\u{1b}[38;5;231m:\u{1b}[0m\u{1b}[38;5;231m \u{1b}[0m\u{1b}[38;5;186m\"\u{1b}[0m\u{1b}[38;5;186mvalue\u{1b}[0m\u{1b}[38;5;186m\"\u{1b}[0m\u{1b}[38;5;231m}\u{1b}[0m")
        .stderr("");

    bat()
        .arg("-f")
        .arg("--theme")
        .arg("Monokai Extended")
        .arg("-p")
        .arg("--ignored-suffix=.suffix")
        .arg("test.json.suffix")
        .assert()
        .success()
        .stdout("\u{1b}[38;5;231m{\u{1b}[0m\u{1b}[38;5;208m\"\u{1b}[0m\u{1b}[38;5;208mtest\u{1b}[0m\u{1b}[38;5;208m\"\u{1b}[0m\u{1b}[38;5;231m:\u{1b}[0m\u{1b}[38;5;231m \u{1b}[0m\u{1b}[38;5;186m\"\u{1b}[0m\u{1b}[38;5;186mvalue\u{1b}[0m\u{1b}[38;5;186m\"\u{1b}[0m\u{1b}[38;5;231m}\u{1b}[0m")
        .stderr("");

    bat()
        .arg("-f")
        .arg("--theme")
        .arg("Monokai Extended")
        .arg("-p")
        .arg("test.json.suffix")
        .assert()
        .success()
        .stdout("\u{1b}[38;5;231m{\"test\": \"value\"}\u{1b}[0m")
        .stderr("");
}

fn wrapping_test(wrap_flag: &str, expect_wrap: bool) {
    let expected = match expect_wrap {
        true =>
            "abcdefghigklmnopqrstuvxyzabcdefghigklmnopqrstuvxyzabcdefghigklmnopqrstuvxyzabcde\nfghigklmnopqrstuvxyz\n",
        false =>
            "abcdefghigklmnopqrstuvxyzabcdefghigklmnopqrstuvxyzabcdefghigklmnopqrstuvxyzabcdefghigklmnopqrstuvxyz\n",
    };

    bat()
        .arg(wrap_flag)
        .arg("--style=rule")
        .arg("--color=never")
        .arg("--decorations=always")
        .arg("--terminal-width=80")
        .arg("long-single-line.txt")
        .assert()
        .success()
        .stdout(expected.to_owned())
        .stderr("");
}

#[test]
fn no_line_wrapping_when_set_to_never() {
    wrapping_test("--wrap=never", false);
}

#[test]
fn line_wrapping_when_auto() {
    wrapping_test("--wrap=auto", true);
}

#[test]
fn no_line_wrapping_with_s_flag() {
    wrapping_test("-S", false);
}

#[test]
fn no_wrapping_with_chop_long_lines() {
    wrapping_test("--chop-long-lines", false);
}

#[test]
fn theme_arg_overrides_env() {
    bat()
        .env("BAT_THEME", "TwoDark")
        .arg("--paging=never")
        .arg("--color=never")
        .arg("--terminal-width=80")
        .arg("--wrap=never")
        .arg("--decorations=always")
        .arg("--theme=ansi")
        .arg("--style=plain")
        .arg("--highlight-line=1")
        .write_stdin("Ansi Underscore Test\nAnother Line")
        .assert()
        .success()
        .stdout("\x1B[4mAnsi Underscore Test\n\x1B[24mAnother Line")
        .stderr("");
}

#[test]
fn theme_arg_overrides_env_withconfig() {
    bat_with_config()
        .env("BAT_CONFIG_PATH", "bat-theme.conf")
        .env("BAT_THEME", "TwoDark")
        .arg("--paging=never")
        .arg("--color=never")
        .arg("--terminal-width=80")
        .arg("--wrap=never")
        .arg("--decorations=always")
        .arg("--theme=ansi")
        .arg("--style=plain")
        .arg("--highlight-line=1")
        .write_stdin("Ansi Underscore Test\nAnother Line")
        .assert()
        .success()
        .stdout("\x1B[4mAnsi Underscore Test\n\x1B[24mAnother Line")
        .stderr("");
}

#[test]
fn theme_env_overrides_config() {
    bat_with_config()
        .env("BAT_CONFIG_PATH", "bat-theme.conf")
        .env("BAT_THEME", "ansi")
        .arg("--paging=never")
        .arg("--color=never")
        .arg("--terminal-width=80")
        .arg("--wrap=never")
        .arg("--decorations=always")
        .arg("--style=plain")
        .arg("--highlight-line=1")
        .write_stdin("Ansi Underscore Test\nAnother Line")
        .assert()
        .success()
        .stdout("\x1B[4mAnsi Underscore Test\n\x1B[24mAnother Line")
        .stderr("");
}

#[test]
fn highlighting_is_skipped_on_long_lines() {
    let expected = "\u{1b}[38;5;231m{\u{1b}[0m\u{1b}[38;5;208m\"\u{1b}[0m\u{1b}[38;5;208mapi\u{1b}[0m\u{1b}[38;5;208m\"\u{1b}[0m\u{1b}[38;5;231m:\u{1b}[0m\n".to_owned() +
        "\u{1b}" +
        r#"[38;5;231m    {"ANGLE_instanced_arrays":{"__compat":{"mdn_url":"https://developer.mozilla.org/docs/Web/API/ANGLE_instanced_arrays","spec_url":"https://www.khronos.org/registry/webgl/extensions/ANGLE_instanced_arrays/","support":{"chrome":{"version_added":"32"},"chrome_android":{"version_added":"32"},"edge":{"version_added":"12"},"firefox":{"version_added":"47"},"firefox_android":{"version_added":true},"ie":{"version_added":"11"},"opera":{"version_added":"19"},"opera_android":{"version_added":"19"},"safari":{"version_added":"8"},"safari_ios":{"version_added":"8"},"samsunginternet_android":{"version_added":"2.0"},"webview_android":{"version_added":"4.4"}},"status":{"experimental":false,"standard_track":true,"deprecated":false}},"drawArraysInstancedANGLE":{"__compat":{"mdn_url":"https://developer.mozilla.org/docs/Web/API/ANGLE_instanced_arrays/drawArraysInstancedANGLE","spec_url":"https://www.khronos.org/registry/webgl/extensions/ANGLE_instanced_arrays/","support":{"chrome":{"version_added":"32"},"chrome_android":{"version_added":"32"},"edge":{"version_added":"12"},"firefox":{"version_added":"47"},"firefox_android":{"version_added":true},"ie":{"version_added":"11"},"opera":{"version_added":"19"},"opera_android":{"version_added":"19"},"safari":{"version_added":"8"},"safari_ios":{"version_added":"8"},"samsunginternet_android":{"version_added":"2.0"},"webview_android":{"version_added":"4.4"}},"status":{"experimental":false,"standard_track":true,"deprecated":false}}},"drawElementsInstancedANGLE":{"__compat":{"mdn_url":"https://developer.mozilla.org/docs/Web/API/ANGLE_instanced_arrays/drawElementsInstancedANGLE","spec_url":"https://www.khronos.org/registry/webgl/extensions/ANGLE_instanced_arrays/","support":{"chrome":{"version_added":"32"},"chrome_android":{"version_added":"32"},"edge":{"version_added":"12"},"firefox":{"version_added":"47"},"firefox_android":{"version_added":true},"ie":{"version_added":"11"},"opera":{"version_added":"19"},"opera_android":{"version_added":"19"},"safari":{"version_added":"8"},"safari_ios":{"version_added":"8"},"samsunginternet_android":{"version_added":"2.0"},"webview_android":{"version_added":"4.4"}},"status":{"experimental":false,"standard_track":true,"deprecated":false}}},"vertexAttribDivisorANGLE":{"__compat":{"mdn_url":"https://developer.mozilla.org/docs/Web/API/ANGLE_instanced_arrays/vertexAttribDivisorANGLE","spec_url":"https://www.khronos.org/registry/webgl/extensions/ANGLE_instanced_arrays/","support":{"chrome":{"version_added":"32"},"chrome_android":{"version_added":"32"},"edge":{"version_added":"12"},"firefox":{"version_added":"47"},"firefox_android":{"version_added":true},"ie":{"version_added":"11"},"opera":{"version_added":"19"},"opera_android":{"version_added":"19"},"safari":{"version_added":"8"},"safari_ios":{"version_added":"8"},"samsunginternet_android":{"version_added":"2.0"},"webview_android":{"version_added":"4.4"}},"status":{"experimental":false,"standard_track":true,"deprecated":false}}}},"AbortController":{"__compat":{"mdn_url":"https://developer.mozilla.org/docs/Web/API/AbortController","spec_url":"https://dom.spec.whatwg.org/#interface-abortcontroller","support":{"chrome":{"version_added":"66"},"chrome_android":{"version_added":"66"},"edge":{"version_added":"16"},"firefox":{"version_added":"57"},"firefox_android":{"version_added":"57"},"ie":{"version_added":false},"nodejs":{"version_added":"15.0.0"},"opera":{"version_added":"53"},"opera_android":{"version_added":"47"},"safari":[{"version_added":"12.1"},{"version_added":"11.1","partial_implementation":true,"notes":"Even though <code>window.AbortController</code> is defined, it doesn't really abort <code>fetch</code> requests. See <a href='https://webkit.org/b/174980'>bug 174980</a>."}],"safari_ios":[{"version_added":"12.2"},{"version_added":"11.3","partial_implementation":true,"notes":"Even though <code>window.AbortController</code> is defined, it doesn't really abort <code>fetch</code> requests. See <a href='https://webkit.org/b/174980'>bug 174980</a>."}],"samsunginternet_android":{"version_added":"9.0"},"webview_android":{"version_added":"66"}},"status":{"experimental":true,"standard_track":true,"deprecated":false}},"AbortController":{"__compat":{"mdn_url":"https://developer.mozilla.org/docs/Web/API/AbortController/AbortController","spec_url":"https://dom.spec.whatwg.org/#ref-for-dom-abortcontroller-abortcontroller①","description":"<code>AbortController()</code> constructor","support":{"chrome":{"version_added":"66"},"chrome_android":{"version_added":"66"},"edge":{"version_added":"16"},"firefox":{"version_added":"57"},"firefox_android":{"version_added":"57"},"ie":{"version_added":false},"nodejs":{"version_added":"15.0.0"},"opera":{"version_added":"53"},"opera_android":{"version_added":"47"},"safari":[{"version_added":"12.1"},{"version_added":"11.1","partial_implementation":true,"notes":"Even though <code>window.AbortController</code> is defined, it doesn't really abort <code>fetch</code> requests. See <a href='https://webkit.org/b/174980'>bug 174980</a>."}],"safari_ios":[{"version_added":"12.2"},{"version_added":"11.3","partial_implementation":true,"notes":"Even though <code>window.AbortController</code> is defined, it doesn't really abort <code>fetch</code> requests. See <a href='https://webkit.org/b/174980'>bug 174980</a>."}],"samsunginternet_android":{"version_added":"9.0"},"webview_android":{"version_added":"66"}},"status":{"experimental":true,"standard_track":true,"deprecated":false}}},"abort":{"__compat":{"mdn_url":"https://developer.mozilla.org/docs/Web/API/AbortController/abort","spec_url":"https://dom.spec.whatwg.org/#ref-for-dom-abortcontroller-abortcontroller①","support":{"chrome":{"version_added":"66"},"chrome_android":{"version_added":"66"},"edge":{"version_added":"16"},"firefox":{"version_added":"57"},"firefox_android":{"version_added":"57"},"ie":{"version_added":false},"nodejs":{"version_added":"15.0.0"},"opera":{"version_added":"53"},"opera_android":{"version_added":"47"},"safari":[{"version_added":"12.1"},{"version_added":"11.1","partial_implementation":true,"notes":"Even though <code>window.AbortController</code> is defined, it doesn't really abort <code>fetch</code> requests. See <a href='https://webkit.org/b/174980'>bug 174980</a>."}],"safari_ios":[{"version_added":"12.2"},{"version_added":"11.3","partial_implementation":true,"notes":"Even though <code>window.AbortController</code> is defined, it doesn't really abort <code>fetch</code> requests. See <a href='https://webkit.org/b/174980'>bug 174980</a>."}],"samsunginternet_android":{"version_added":"9.0"},"webview_android":{"version_added":"66"}},"status":{"experimental":true,"standard_track":true,"deprecated":false}}},"signal":{"__compat":{"mdn_url":"https://developer.mozilla.org/docs/Web/API/AbortController/signal","spec_url":"https://dom.spec.whatwg.org/#ref-for-dom-abortcontroller-signal②","support":{"chrome":{"version_added":"66"},"chrome_android":{"version_added":"66"},"edge":{"version_added":"16"},"firefox":{"version_added":"57"},"firefox_android":{"version_added":"57"},"ie":{"version_added":false},"nodejs":{"version_added":"15.0.0"},"opera":{"version_added":"53"},"opera_android":{"version_added":"47"},"safari":[{"version_added":"12.1"},{"version_added":"11.1","partial_implementation":true,"notes":"Even though <code>window.AbortController</code> is defined, it doesn't really abort <code>fetch</code> requests. See <a href='https://webkit.org/b/174980'>bug 174980</a>."}],"safari_ios":[{"version_added":"12.2"},{"version_added":"11.3","partial_implementation":true,"notes":"Even though <code>window.AbortController</code> is defined, it doesn't really abort <code>fetch</code> requests. See <a href='https://webkit.org/b/174980'>bug 174980</a>."}],"samsunginternet_android":{"version_added":"9.0"},"webview_android":{"version_added":"66"}},"status":{"experimental":true,"standard_track":true,"deprecated":false}}}},"AbortPaymentEvent":{"__compat":{"mdn_url":"https://developer.mozilla.org/docs/Web/API/AbortPaymentEvent","support":{"chrome":{"version_added":"70"},"chrome_android":{"version_added":"70"},"edge":{"version_added":"79"},"firefox":{"version_added":false},"firefox_android":{"version_added":false},"ie":{"version_added":false},"opera":{"version_added":"57"},"opera_android":{"version_added":"49"},"safari":{"version_added":false},"safari_ios":{"version_added":false},"samsunginternet_android":{"version_added":"10.0"},"webview_android":{"version_added":false}},"status":{"experimental":true,"standard_track":false,"deprecated":false}},"AbortPaymentEvent":{"__compat":{"description":"<code>AbortPaymentEvent()</code> constructor","mdn_url":"https://developer.mozilla.org/docs/Web/API/AbortPaymentEvent/AbortPaymentEvent","support":{"chrome":{"version_added":"70"},"chrome_android":{"version_added":"70"},"edge":{"version_added":"79"},"firefox":{"version_added":false},"firefox_android":{"version_added":false},"ie":{"version_added":false},"opera":{"version_added":"57"},"opera_android":{"version_added":"49"},"safari":{"version_added":false},"safari_ios":{"version_added":false},"samsunginternet_android":{"version_added":"10.0"},"webview_android":{"version_added":false}},"status":{"experimental":true,"standard_track":false,"deprecated":false}}},"respondWith":{"__compat":{"mdn_url":"https://developer.mozilla.org/docs/Web/API/AbortPaymentEvent/respondWith","support":{"chrome":{"version_added":"70"},"chrome_android":{"version_added":"70"},"edge":{"version_added":"79"},"firefox":{"version_added":false},"firefox_android":{"version_added":false},"ie":{"version_added":false},"opera":{"version_added":"57"},"opera_android":{"version_added":"49"},"safari":{"version_added":false},"safari_ios":{"version_added":false},"samsunginternet_android":{"version_added":"10.0"},"webview_android":{"version_added":false}},"status":{"experimental":true,"standard_track":false,"deprecated":false}}}},"AbortSignal":{"__compat":{"mdn_url":"https://developer.mozilla.org/docs/Web/API/AbortSignal","spec_url":"https://dom.spec.whatwg.org/#interface-AbortSignal","support":{"chrome":{"version_added":"66"},"chrome_android":{"version_added":"66"},"edge":{"version_added":"16"},"firefox":{"version_added":"57"},"firefox_android":{"version_added":"57"},"ie":{"version_added":false},"nodejs":{"version_added":"15.0.0"},"opera":{"version_added":"53"},"opera_android":{"version_added":"47"},"safari":{"version_added":"11.1"},"safari_ios":{"version_added":"11.3"},"samsunginternet_android":{"version_added":"9.0"},"webview_android":{"version_added":"66"}},"status":{"experimental":false,"standard_track":true,"deprecated":false}},"abort":{"__compat":{"mdn_url":"https://developer.mozilla.org/docs/Web/API/AbortSignal/abort","spec_url":"https://dom.spec.whatwg.org/#ref-for-dom-abortsignal-abort①","support":{"chrome":{"version_added":false},"chrome_android":{"version_added":false},"edge":{"version_added":false},"firefox":{"version_added":"88"},"firefox_android":{"version_added":"88"},"ie":{"version_added":false},"nodejs":{"version_added":false},"opera":{"version_added":false},"opera_android":{"version_added":false},"safari":{"version_added":false},"safari_ios":{"version_added":false},"samsunginternet_android":{"version_added":false},"webview_android":{"version_added":false}},"status":{"experimental":false,"standard_track":true,"deprecated":false}}},"abort_event":{"__compat":{"description":"<code>abort</code> event","mdn_url":"https://developer.mozilla.org/docs/Web/API/AbortSignal/abort_event","spec_url":"https://dom.spec.whatwg.org/#eventdef-abortsignal-abort","support":{"chrome":{"version_added":"66"},"chrome_android":{"version_added":"66"},"edge":{"version_added":"16"},"firefox":{"version_added":"57"},"firefox_android":{"version_added":"57"},"ie":{"version_added":false},"nodejs":{"version_added":"15.0.0"},"opera":{"version_added":"53"},"opera_android":{"version_added":"47"},"safari":{"version_added":"11.1"},"safari_ios":{"version_added":"11.3"},"samsunginternet_android":{"version_added":"9.0"},"webview_android":{"version_added":"66"}},"status":{"experimental":false,"standard_track":true,"deprecated":false}}},"aborted":{"__compat":{"mdn_url":"https://developer.mozilla.org/docs/Web/API/AbortSignal/aborted","spec_url":"https://dom.spec.whatwg.org/#ref-for-dom-abortsignal-aborted①","support":{"chrome":{"version_added":"66"},"chrome_android":{"version_added":"66"},"edge":{"version_added":"16"},"firefox":{"version_added":"57"},"firefox_android":{"version_added":"57"},"ie":{"version_added":false},"nodejs":{"version_added":"15.0.0"},"opera":{"version_added":"53"},"opera_android":{"version_added":"47"},"safari":{"version_added":"11.1"},"safari_ios":{"version_added":"11.3"},"samsunginternet_android":{"version_added":"9.0"},"webview_android":{"version_added":"66"}},"status":{"experimental":false,"standard_track":true,"deprecated":false}}},"onabort":{"__compat":{"mdn_url":"https://developer.mozilla.org/docs/Web/API/AbortSignal/onabort","spec_url":"https://dom.spec.whatwg.org/#abortsignal-onabort","support":{"chrome":{"version_added":"66"},"chrome_android":{"version_added":"66"},"edge":{"version_added":"16"},"firefox":{"version_added":"57"},"firefox_android":{"version_added":"57"},"ie":{"version_added":false},"nodejs":{"version_added":"15.0.0"},"opera":{"version_added":"53"},"opera_android":{"version_added":"47"},"safari":{"version_added":"11.1"},"safari_ios":{"version_added":"11.3"},"samsunginternet_android":{"version_added":"9.0"},"webview_android":{"version_added":"66"}},"status":{"experimental":false,"standard_track":true,"deprecated":false}}}},"AbsoluteOrientationSensor":{"__compat":{"mdn_url":"https://developer.mozilla.org/docs/Web/API/AbsoluteOrientationSensor","spec_url":"https://w3c.github.io/orientation-sensor/#absoluteorientationsensor-interface","support":{"chrome":{"version_added":"67"},"chrome_android":{"version_added":"67"},"edge":{"version_added":"79"},"firefox":{"version_added":false},"firefox_android":{"version_added":false},"ie":{"version_added":false},"opera":{"version_added":"54"},"opera_android":{"version_added":"48"},"safari":{"version_added":false},"safari_ios":{"version_added":false},"samsunginternet_android":{"version_added":"9.0"},"webview_android":{"version_added":"67"}},"status":{"experimental":false,"standard_track":true,"deprecated":false}},"AbsoluteOrientationSensor":{"__compat":{"mdn_url":"https://developer.mozilla.org/docs/Web/API/AbsoluteOrientationSensor/AbsoluteOrientationSensor","spec_url":"https://w3c.github.io/orientation-sensor/#dom-absoluteorientationsensor-absoluteorientationsensor","description":"<code>AbsoluteOrientationSensor()</code> constructor","support":{"chrome":{"version_added":"67"},"chrome_android":{"version_added":"67"},"edge":{"version_added":"79"},"firefox":{"version_added":false},"firefox_android":{"version_added":false},"ie":{"version_added":false},"opera":{"version_added":"54"},"opera_android":{"version_added":"48"},"safari":{"version_added":false},"safari_ios":{"version_added":false},"samsunginternet_android":{"version_added":"9.0"},"webview_android":{"version_added":"67"}},"status":{"experimental":false,"standard_track":true,"deprecated":false}}}},"AbstractRange":{"__compat":{"mdn_url":"https://developer.mozilla.org/docs/Web/API/AbstractRange","spec_url":"https://dom.spec.whatwg.org/#interface-abstractrange","support":{"chrome":{"version_added":"90"},"chrome_android":{"version_added":"90"},"edge":[{"version_added":"90"},{"version_added":"18","version_removed":"79"}],"firefox":{"version_added":"69"},"firefox_android":{"version_added":false},"ie":{"version_added":false},"opera":{"version_added":false},"opera_android":{"version_added":false},"safari":{"version_added":"14.1"},"safari_ios":{"version_added":"14.5"},"samsunginternet_android":{"version_added":false},"webview_android":{"version_added":"90"}},"status":{"experimental":false,"standard_track":true,"deprecated":false}},"collapsed":{"__compat":{"mdn_url":"https://developer.mozilla.org/docs/Web/API/AbstractRange/collapsed","spec_url":"https://dom.spec.whatwg.org/#ref-for-dom-range-collapsed①","support":{"chrome":{"version_added":"90"},"chrome_android":{"version_added":"90"},"edge":[{"version_added":"90"},{"version_added":"18","version_removed":"79"}],"firefox":{"version_added":"69"},"firefox_android":{"version_added":false},"ie":{"version_added":false},"opera":{"version_added":false},"opera_android":"# +
        "\u{1b}[0m\n\u{1b}[38;5;231m    \u{1b}[0m\u{1b}[38;5;231m{\u{1b}[0m\u{1b}[38;5;208m\"\u{1b}[0m\u{1b}[38;5;208mversion_added\u{1b}[0m\u{1b}[38;5;208m\"\u{1b}[0m\u{1b}[38;5;231m:\u{1b}[0m\u{1b}[38;5;141mfalse\u{1b}[0m\u{1b}[38;5;231m}\u{1b}[0m\n";

    bat()
        .arg("-f")
        .arg("--theme")
        .arg("Monokai Extended")
        .arg("-p")
        .arg("longline.json")
        .assert()
        .success()
        .stdout(expected)
        .stderr("");
}

#[test]
fn all_global_git_config_locations_syntax_mapping_work() {
    let fake_home = Path::new(EXAMPLES_DIR).join("git").canonicalize().unwrap();
    let expected = "\u{1b}[38;5;231m[\u{1b}[0m\u{1b}[38;5;149muser\u{1b}[0m\u{1b}[38;5;231m]\u{1b}[0m
\u{1b}[38;5;231m    \u{1b}[0m\u{1b}[38;5;231memail\u{1b}[0m\u{1b}[38;5;231m \u{1b}[0m\u{1b}[38;5;203m=\u{1b}[0m\u{1b}[38;5;231m \u{1b}[0m\u{1b}[38;5;186mfoo@bar.net\u{1b}[0m
\u{1b}[38;5;231m    \u{1b}[0m\u{1b}[38;5;231mname\u{1b}[0m\u{1b}[38;5;231m \u{1b}[0m\u{1b}[38;5;203m=\u{1b}[0m\u{1b}[38;5;231m \u{1b}[0m\u{1b}[38;5;186mfoobar\u{1b}[0m
";

    bat()
        .env("XDG_CONFIG_HOME", fake_home.join(".config").as_os_str())
        .arg("-f")
        .arg("--theme")
        .arg("Monokai Extended")
        .arg("-p")
        .arg("git/.config/git/config")
        .assert()
        .success()
        .stdout(expected)
        .stderr("");

    bat()
        .env("HOME", fake_home.as_os_str())
        .arg("-f")
        .arg("--theme")
        .arg("Monokai Extended")
        .arg("-p")
        .arg("git/.config/git/config")
        .assert()
        .success()
        .stdout(expected)
        .stderr("");

    bat()
        .env("HOME", fake_home.as_os_str())
        .arg("-f")
        .arg("--theme")
        .arg("Monokai Extended")
        .arg("-p")
        .arg("git/.gitconfig")
        .assert()
        .success()
        .stdout(expected)
        .stderr("");
}

#[test]
fn map_syntax_and_ignored_suffix_work_together() {
    bat()
        .arg("-f")
        .arg("--theme")
        .arg("Monokai Extended")
        .arg("-p")
        .arg("--ignored-suffix=.suffix")
        .arg("--map-syntax=*.demo:JSON")
        .arg("test.demo.suffix")
        .assert()
        .success()
        .stdout("\u{1b}[38;5;231m{\u{1b}[0m\u{1b}[38;5;208m\"\u{1b}[0m\u{1b}[38;5;208mtest\u{1b}[0m\u{1b}[38;5;208m\"\u{1b}[0m\u{1b}[38;5;231m:\u{1b}[0m\u{1b}[38;5;231m \u{1b}[0m\u{1b}[38;5;186m\"\u{1b}[0m\u{1b}[38;5;186mvalue\u{1b}[0m\u{1b}[38;5;186m\"\u{1b}[0m\u{1b}[38;5;231m}\u{1b}[0m")
        .stderr("");

    bat()
        .arg("-f")
        .arg("--theme")
        .arg("Monokai Extended")
        .arg("-p")
        .arg("--ignored-suffix=.suffix")
        .arg("--ignored-suffix=.foo")
        .arg("--map-syntax=*.demo:JSON")
        .arg("test.demo.foo.suffix")
        .assert()
        .success()
        .stdout("\u{1b}[38;5;231m{\u{1b}[0m\u{1b}[38;5;208m\"\u{1b}[0m\u{1b}[38;5;208mtest\u{1b}[0m\u{1b}[38;5;208m\"\u{1b}[0m\u{1b}[38;5;231m:\u{1b}[0m\u{1b}[38;5;231m \u{1b}[0m\u{1b}[38;5;186m\"\u{1b}[0m\u{1b}[38;5;186mvalue\u{1b}[0m\u{1b}[38;5;186m\"\u{1b}[0m\u{1b}[38;5;231m}\u{1b}[0m")
        .stderr("");
}

#[test]
fn acknowledgements() {
    bat()
        .arg("--acknowledgements")
        .assert()
        .success()
        .stdout(
            // Just some sanity checking that avoids names of persons, except our own Keith Hall :)
            predicate::str::contains(
                "Copyright (c) 2018-2021 bat-developers (https://github.com/sharkdp/bat).",
            )
            .and(predicate::str::contains(
                "Copyright (c) 2012-2020 The Sublime CMake authors",
            ))
            .and(predicate::str::contains(
                "Copyright 2014-2015 SaltStack Team",
            ))
            .and(predicate::str::contains(
                "Copyright (c) 2013-present Dracula Theme",
            ))
            .and(predicate::str::contains(
                "## syntaxes/01_Packages/Rust/LICENSE.txt",
            ))
            .and(predicate::str::contains(
                "## syntaxes/02_Extra/http-request-response/LICENSE",
            ))
            .and(predicate::str::contains(
                "## themes/dracula-sublime/LICENSE",
            ))
            .and(predicate::str::contains("Copyright (c) 2017 b123400"))
            .and(predicate::str::contains("Copyright (c) 2021 Keith Hall"))
            .and(predicate::str::contains("Copyright 2014 Clams")),
        )
        .stderr("");
}

#[cfg(unix)] // Expected output assumed that tests are run on a Unix-like system
#[cfg(feature = "lessopen")]
#[test]
fn lessopen_file_piped() {
    bat()
        .env("LESSOPEN", "|echo File is %s")
        .arg("--lessopen")
        .arg("test.txt")
        .assert()
        .success()
        .stdout("File is test.txt\n");
}

#[cfg(unix)] // Expected output assumed that tests are run on a Unix-like system
#[cfg(feature = "lessopen")]
#[test]
fn lessopen_stdin_piped() {
    bat()
        .env("LESSOPEN", "|cat")
        .arg("--lessopen")
        .write_stdin("hello world\n")
        .assert()
        .success()
        .stdout("hello world\n");
}

#[cfg(unix)] // Expected output assumed that tests are run on a Unix-like system
#[cfg(feature = "lessopen")]
#[test]
#[serial] // Randomly fails otherwise
fn lessopen_and_lessclose_file_temp() {
    // This is mainly to test that $LESSCLOSE gets passed the correct file paths
    // In this case, the original file and the temporary file returned by $LESSOPEN
    bat()
        // Need a %s for $LESSOPEN to be valid
        .env("LESSOPEN", "echo empty.txt && echo %s >/dev/null")
        .env("LESSCLOSE", "echo lessclose: %s %s")
        .arg("--lessopen")
        .arg("test.txt")
        .assert()
        .success()
        .stdout("lessclose: test.txt empty.txt\n");
}

#[cfg(unix)] // Expected output assumed that tests are run on a Unix-like system
#[cfg(feature = "lessopen")]
#[test]
#[serial] // Randomly fails otherwise
fn lessopen_and_lessclose_file_piped() {
    // This is mainly to test that $LESSCLOSE gets passed the correct file paths
    // In these cases, the original file and a dash
    bat()
        // This test will not work properly if $LESSOPEN does not output anything
        .env("LESSOPEN", "|cat %s")
        .env("LESSCLOSE", "echo lessclose: %s %s")
        .arg("--lessopen")
        .arg("test.txt")
        .assert()
        .success()
        .stdout("hello world\nlessclose: test.txt -\n");

    bat()
        .env("LESSOPEN", "||cat %s")
        .env("LESSCLOSE", "echo lessclose: %s %s")
        .arg("--lessopen")
        .arg("empty.txt")
        .assert()
        .success()
        .stdout("lessclose: empty.txt -\n");
}

#[cfg(unix)] // Expected output assumed that tests are run on a Unix-like system
#[cfg(feature = "lessopen")]
#[test]
#[serial] // Randomly fails otherwise
#[ignore = "randomly failing on some systems"]
fn lessopen_and_lessclose_stdin_temp() {
    // This is mainly to test that $LESSCLOSE gets passed the correct file paths
    // In this case, a dash and the temporary file returned by $LESSOPEN
    bat()
        // Need a %s for $LESSOPEN to be valid
        .env("LESSOPEN", "-echo empty.txt && echo %s >/dev/null")
        .env("LESSCLOSE", "echo lessclose: %s %s")
        .arg("--lessopen")
        .write_stdin("test.txt")
        .assert()
        .success()
        .stdout("lessclose: - empty.txt\n");
}

#[cfg(unix)] // Expected output assumed that tests are run on a Unix-like system
#[cfg(feature = "lessopen")]
#[test]
#[serial] // Randomly fails otherwise
fn lessopen_and_lessclose_stdin_piped() {
    // This is mainly to test that $LESSCLOSE gets passed the correct file paths
    // In these cases, two dashes
    bat()
        // This test will not work properly if $LESSOPEN does not output anything
        // Need a %s for $LESSOPEN to be valid
        .env("LESSOPEN", "|-cat test.txt && echo %s >/dev/null")
        .env("LESSCLOSE", "echo lessclose: %s %s")
        .arg("--lessopen")
        .write_stdin("empty.txt")
        .assert()
        .success()
        .stdout("hello world\nlessclose: - -\n");

    bat()
        // Need a %s for $LESSOPEN to be valid
        .env("LESSOPEN", "||-cat empty.txt && echo %s >/dev/null")
        .env("LESSCLOSE", "echo lessclose: %s %s")
        .arg("--lessopen")
        .write_stdin("empty.txt")
        .assert()
        .success()
        .stdout("lessclose: - -\n");
}

#[cfg(unix)] // Expected output assumed that tests are run on a Unix-like system
#[cfg(feature = "lessopen")]
#[test]
fn lessopen_handling_empty_output_file() {
    bat()
        // Need a %s for $LESSOPEN to be valid
        .env("LESSOPEN", "|cat empty.txt && echo %s >/dev/null")
        .arg("--lessopen")
        .arg("test.txt")
        .assert()
        .success()
        .stdout("hello world\n");

    bat()
        // Need a %s for $LESSOPEN to be valid
        .env("LESSOPEN", "|cat nonexistent.txt && echo %s >/dev/null")
        .arg("--lessopen")
        .arg("test.txt")
        .assert()
        .success()
        .stdout("hello world\n");

    bat()
        // Need a %s for $LESSOPEN to be valid
        .env("LESSOPEN", "||cat empty.txt && echo %s >/dev/null")
        .arg("--lessopen")
        .arg("test.txt")
        .assert()
        .success()
        .stdout("");

    bat()
        // Need a %s for $LESSOPEN to be valid
        .env("LESSOPEN", "||cat nonexistent.txt && echo %s >/dev/null")
        .arg("--lessopen")
        .arg("test.txt")
        .assert()
        .success()
        .stdout("hello world\n");
}

#[cfg(unix)] // Expected output assumed that tests are run on a Unix-like system
#[cfg(feature = "lessopen")]
#[test]
// FIXME
fn lessopen_handling_empty_output_stdin() {
    bat()
        // Need a %s for $LESSOPEN to be valid
        .env("LESSOPEN", "|-cat empty.txt && echo %s >/dev/null")
        .arg("--lessopen")
        .write_stdin("hello world\n")
        .assert()
        .success()
        .stdout("hello world\n");

    bat()
        // Need a %s for $LESSOPEN to be valid
        .env("LESSOPEN", "|-cat nonexistent.txt && echo %s >/dev/null")
        .arg("--lessopen")
        .write_stdin("hello world\n")
        .assert()
        .success()
        .stdout("hello world\n");

    bat()
        // Need a %s for $LESSOPEN to be valid
        .env("LESSOPEN", "||-cat empty.txt && echo %s >/dev/null")
        .arg("--lessopen")
        .write_stdin("hello world\n")
        .assert()
        .success()
        .stdout("");

    bat()
        // Need a %s for $LESSOPEN to be valid
        .env("LESSOPEN", "||-cat nonexistent.txt && echo %s >/dev/null")
        .arg("--lessopen")
        .write_stdin("hello world\n")
        .assert()
        .success()
        .stdout("hello world\n");
}

#[cfg(unix)] // Expected output assumed that tests are run on a Unix-like system
#[cfg(feature = "lessopen")]
#[test]
fn lessopen_uses_shell() {
    bat()
        .env("LESSOPEN", "|cat < %s")
        .arg("--lessopen")
        .arg("test.txt")
        .assert()
        .success()
        .stdout("hello world\n");
}

#[cfg(unix)]
#[cfg(feature = "lessopen")]
#[test]
fn do_not_use_lessopen_by_default() {
    bat()
        .env("LESSOPEN", "|echo File is %s")
        .arg("test.txt")
        .assert()
        .success()
        .stdout("hello world\n");
}

#[cfg(unix)]
#[cfg(feature = "lessopen")]
#[test]
fn do_not_use_lessopen_if_overridden() {
    bat()
        .env("LESSOPEN", "|echo File is %s")
        .arg("--lessopen")
        .arg("--no-lessopen")
        .arg("test.txt")
        .assert()
        .success()
        .stdout("hello world\n");
}

#[cfg(unix)]
#[cfg(feature = "lessopen")]
#[test]
fn lessopen_validity() {
    bat()
        .env("LESSOPEN", "|echo File is test.txt")
        .arg("--lessopen")
        .arg("test.txt")
        .assert()
        .success()
        .stdout("hello world\n")
        .stderr(
            "\u{1b}[33m[bat warning]\u{1b}[0m: LESSOPEN ignored: must contain exactly one %s\n",
        );

    bat()
        .env("LESSOPEN", "|echo File is %s")
        .arg("--lessopen")
        .arg("test.txt")
        .assert()
        .success()
        .stdout("File is test.txt\n")
        .stderr("");

    bat()
        .env("LESSOPEN", "|echo %s is %s")
        .arg("--lessopen")
        .arg("test.txt")
        .assert()
        .success()
        .stdout("hello world\n")
        .stderr(
            "\u{1b}[33m[bat warning]\u{1b}[0m: LESSOPEN ignored: must contain exactly one %s\n",
        );
}

// Regression test for issue #2520 and PR #2650
// Syntax highlighting should be the same regardless of
// --map-syntax' case or file extension's case
#[test]
fn highlighting_independant_from_map_syntax_case() {
    let expected = bat()
        .arg("-f")
        .arg("--map-syntax=*.config:JSON")
        .arg("map-syntax_case.Config")
        .assert()
        .get_output()
        .stdout
        .clone();

    bat()
        .arg("-f")
        .arg("--map-syntax=*.Config:JSON")
        .arg("map-syntax_case.Config")
        .assert()
        .success()
        .stdout(expected)
        .stderr("");
}

#[test]
<<<<<<< HEAD
fn piped_output_with_lines() {
    let expected = "   1 hello\n   2 world\n";

    bat()
        .arg("-n")
        .write_stdin("hello\nworld\n")
        .assert()
        .success()
        .stdout(expected)
=======
fn strip_ansi_always_strips_ansi() {
    bat()
        .arg("--style=plain")
        .arg("--decorations=always")
        .arg("--color=never")
        .arg("--strip-ansi=always")
        .write_stdin("\x1B[33mYellow\x1B[m")
        .assert()
        .success()
        .stdout("Yellow");
}

#[test]
fn strip_ansi_never_does_not_strip_ansi() {
    let output = String::from_utf8(
        bat()
            .arg("--style=plain")
            .arg("--decorations=always")
            .arg("--color=never")
            .arg("--strip-ansi=never")
            .write_stdin("\x1B[33mYellow\x1B[m")
            .assert()
            .success()
            .get_output()
            .stdout
            .clone(),
    )
    .expect("valid utf8");

    assert!(output.contains("\x1B[33mYellow"))
}

#[test]
fn strip_ansi_does_not_affect_simple_printer() {
    let output = String::from_utf8(
        bat()
            .arg("--style=plain")
            .arg("--decorations=never")
            .arg("--color=never")
            .arg("--strip-ansi=always")
            .write_stdin("\x1B[33mYellow\x1B[m")
            .assert()
            .success()
            .get_output()
            .stdout
            .clone(),
    )
    .expect("valid utf8");

    assert!(output.contains("\x1B[33mYellow"))
}

#[test]
fn strip_ansi_does_not_strip_when_show_nonprintable() {
    let output = String::from_utf8(
        bat()
            .arg("--style=plain")
            .arg("--decorations=never")
            .arg("--color=always")
            .arg("--strip-ansi=always")
            .arg("--show-nonprintable")
            .write_stdin("\x1B[33mY")
            .assert()
            .success()
            .get_output()
            .stdout
            .clone(),
    )
    .expect("valid utf8");

    assert!(output.contains("␛"))
}

#[test]
fn strip_ansi_auto_strips_ansi_when_detected_syntax_by_filename() {
    bat()
        .arg("--style=plain")
        .arg("--decorations=always")
        .arg("--color=never")
        .arg("--strip-ansi=auto")
        .arg("--file-name=test.rs")
        .write_stdin("fn \x1B[33mYellow\x1B[m() -> () {}")
        .assert()
        .success()
        .stdout("fn Yellow() -> () {}");
}

#[test]
fn strip_ansi_auto_strips_ansi_when_provided_syntax_by_option() {
    bat()
        .arg("--style=plain")
        .arg("--decorations=always")
        .arg("--color=never")
        .arg("--strip-ansi=auto")
        .arg("--language=rust")
        .write_stdin("fn \x1B[33mYellow\x1B[m() -> () {}")
        .assert()
        .success()
        .stdout("fn Yellow() -> () {}");
}

#[test]
fn strip_ansi_auto_does_not_strip_when_plain_text_by_filename() {
    let output = String::from_utf8(
        bat()
            .arg("--style=plain")
            .arg("--decorations=always")
            .arg("--color=never")
            .arg("--strip-ansi=auto")
            .arg("--file-name=ansi.txt")
            .write_stdin("\x1B[33mYellow\x1B[m")
            .assert()
            .success()
            .get_output()
            .stdout
            .clone(),
    )
    .expect("valid utf8");

    assert!(output.contains("\x1B[33mYellow"))
}

#[test]
fn strip_ansi_auto_does_not_strip_ansi_when_plain_text_by_option() {
    let output = String::from_utf8(
        bat()
            .arg("--style=plain")
            .arg("--decorations=always")
            .arg("--color=never")
            .arg("--strip-ansi=auto")
            .arg("--language=txt")
            .write_stdin("\x1B[33mYellow\x1B[m")
            .assert()
            .success()
            .get_output()
            .stdout
            .clone(),
    )
    .expect("valid utf8");

    assert!(output.contains("\x1B[33mYellow"))
}

// Tests that style components can be removed with `-component`.
#[test]
fn style_components_can_be_removed() {
    bat()
        .arg({
            #[cfg(not(feature = "git"))]
            {
                "--style=full,-grid"
            }
            #[cfg(feature = "git")]
            {
                "--style=full,-grid,-changes"
            }
        })
        .arg("--decorations=always")
        .arg("--color=never")
        .write_stdin("test")
        .assert()
        .success()
        .stdout("     STDIN\n     Size: -\n   1 test\n")
        .stderr("");
}

// Tests that style components are chosen based on the rightmost `--style` argument.
#[test]
fn style_components_can_be_overidden() {
    bat()
        .arg("--style=full")
        .arg("--style=header,numbers")
        .arg("--decorations=always")
        .arg("--color=never")
        .write_stdin("test")
        .assert()
        .success()
        .stdout("     STDIN\n   1 test\n")
        .stderr("");
}

// Tests that style components can be merged across multiple `--style` arguments.
#[test]
fn style_components_will_merge() {
    bat()
        .arg("--style=header,grid")
        .arg("--style=-grid,+numbers")
        .arg("--decorations=always")
        .arg("--color=never")
        .write_stdin("test")
        .assert()
        .success()
        .stdout("     STDIN\n   1 test\n")
        .stderr("");
}

// Tests that style components can be merged with the `BAT_STYLE` environment variable.
#[test]
fn style_components_will_merge_with_env_var() {
    bat()
        .env("BAT_STYLE", "header,grid")
        .arg("--style=-grid,+numbers")
        .arg("--decorations=always")
        .arg("--color=never")
        .write_stdin("test")
        .assert()
        .success()
        .stdout("     STDIN\n   1 test\n")
>>>>>>> dbaa0a6d
        .stderr("");
}<|MERGE_RESOLUTION|>--- conflicted
+++ resolved
@@ -2712,7 +2712,6 @@
 }
 
 #[test]
-<<<<<<< HEAD
 fn piped_output_with_lines() {
     let expected = "   1 hello\n   2 world\n";
 
@@ -2722,7 +2721,7 @@
         .assert()
         .success()
         .stdout(expected)
-=======
+  
 fn strip_ansi_always_strips_ansi() {
     bat()
         .arg("--style=plain")
@@ -2931,6 +2930,5 @@
         .assert()
         .success()
         .stdout("     STDIN\n   1 test\n")
->>>>>>> dbaa0a6d
         .stderr("");
 }